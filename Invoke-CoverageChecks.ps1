<#
	.SYNOPSIS
		ECI Coverage check automation
	
	.DESCRIPTION
		Automatically finds and checks for the most common problems in a variety of areas
	
	.PARAMETER IgnoredServers
        An array of server names or IP addresses to ignore / not attempt to gather information
        
    .PARAMETER SendEmail
        If this flag is added, the script will try to send an email after the checks complete

    .PARAMETER TargetEmail
        Which address(s) to send the report to. Only active if SendEmail is also used

    .PARAMETER MailServer
        Which SMTP server to use. Only active if SendEmail is also used

    .PARAMETER MailPort
        Which port to use. Only active if SendEmail is also used

    .PARAMETER FromEmail
        Which address to show as FROM. Only active if SendEmail is also used

	.EXAMPLE
		PS C:\> .\Invoke-CoverageChecks.ps1  -Verbose
	
    .NOTES
        Andrew de la Pole - 2019
        Version 0.9.0
#>
[CmdletBinding()]
Param (
    [Parameter(HelpMessage = "The path to the configuration file")]
    [ValidateScript( { Test-Path -Path $_ } )]
    [string]$ConfigFile = "$PSScriptRoot\Invoke-CoverageChecks.config.ps1"
)

########################################################
# BEGIN DEFINE FUNCTIONS

function Write-Log {
<#
    .SYNOPSIS
        Write to a log file
    
    .DESCRIPTION
        Write to a log file with various options
    
    .PARAMETER Text
        The text to add to the log file
    
    .PARAMETER Type
        The log type, can be WARNING, ERROR or INFO
    
    .PARAMETER Log
        The path to the log file (does not have to exist yet)
    
    .EXAMPLE
        PS C:\> Write-Log -Log $LogFilePath -Type INFO -Text 'This is an informational log entry'
    
    .NOTES
        Original from the internet (unsure of exact source)
        Updated 2019-04-13 by Andy DLP
#>
    [CmdletBinding()]
    param(
    [parameter(Mandatory=$true,
               ValueFromPipeline = $true,
               Position = 2)]
    [string]$Text,
    [parameter(Mandatory=$false,
               Position = 1)]
    [ValidateSet('WARNING','ERROR','INFO')]
    [string]$Type = 'INFO',
    [parameter(Mandatory=$true,
               Position = 0)]
    [ValidateScript( { Test-Path -Path $_ -IsValid } )]
    [string]$Log
    )

    begin {}

    process {
        $logMessage = @((Get-Date).ToString(),'-',$Type,':',$Text) -join ' '
        Add-Content -Path $log -Value $logMessage
    }

    end {}
}

function Get-DfsrBacklog {
<#
    .SYNOPSIS
        Gets DFSR backlogs
    
    .DESCRIPTION
        Gets DFSR backlogs
    
    .PARAMETER ComputerName
        The computer to get DFSR backlogs from
    
    .EXAMPLE
        PS C:\> Get-DfsrBacklog -ComputerName DC01

        Get the backlog information from one DC
    
    .EXAMPLE
        PS C:\> $DCList = Get-ADDomainController -Filter * | Select-Object -ExpandProperty Name
        PS C:\> Get-DfsrBacklog -ComputerName $DCList | Format-Table -AutoSize

        Get backlog info from all DCs in the current domain
    
    .NOTES
        Original from the internet (unsure of exact source)
        Updated 2019-03-20 by Andy DLP
#>
    
    [CmdletBinding(PositionalBinding = $true)]
    param
    (
        [Parameter(Mandatory = $true,
                    ValueFromPipeline = $true,
                    ValueFromPipelineByPropertyName = $true,
                    Position = 0,
                    HelpMessage = 'The computername from which to check backlog')]
        [ValidateNotNullOrEmpty()]
        [string[]]$ComputerName
    )

    begin {}

    process {
        foreach ($computer in $ComputerName) {
            Write-Verbose "Connecting to $computer"
            $RGroups = Get-WmiObject -Namespace "root\MicrosoftDFS" -Query "SELECT * FROM DfsrReplicationGroupConfig" -ComputerName $computer
            foreach ($Group in $RGroups) {
                Write-Verbose "Replication group $($Group.ReplicationGroupName)"
                $RGFoldersWMIQ = "SELECT * FROM DfsrReplicatedFolderConfig WHERE ReplicationGroupGUID='" + $Group.ReplicationGroupGUID + "'"
                $RGFolders = Get-WmiObject -Namespace "root\MicrosoftDFS" -Query  $RGFoldersWMIQ -ComputerName $computer
                $RGConnectionsWMIQ = "SELECT * FROM DfsrConnectionConfig WHERE ReplicationGroupGUID='"+ $Group.ReplicationGroupGUID + "'"
                $RGConnections = Get-WmiObject -Namespace "root\MicrosoftDFS" -Query $RGConnectionsWMIQ -ComputerName $computer
                foreach ($Connection in $RGConnections) {
                    $ConnectionName = $Connection.PartnerName#.Trim()
                    if ($Connection.Enabled -eq $True) {
                        foreach ($Folder in $RGFolders) {
                            $RGName = $Group.ReplicationGroupName
                            $RFName = $Folder.ReplicatedFolderName
                            if ($Connection.Inbound -eq $True) {
                                $SendingMember = $ConnectionName
                                $ReceivingMember = $computer
                            } else {
                                $SendingMember = $computer
                                $ReceivingMember = $ConnectionName
                            }

                            $outputObjectParams = @{
                                ComputerName = $computer
                                ReplicationGroupname = $RGName
                                SendingMember = $SendingMember
                                ReceivingMember = $ReceivingMember
                            }

                            if ((Get-Item 'HKLM:\Software\Microsoft\Windows NT\CurrentVersion' | Get-ItemProperty).installationtype -ne 'Server Core') {
                                # Neither DFSRdiag nor DFSR diag tool are available on server core? :(
                                $BLCommand = "dfsrdiag Backlog /RGName:'" + $RGName + "' /RFName:'" + $RFName + "' /SendingMember:" + $SendingMember + " /ReceivingMember:" + $ReceivingMember
                                if ($computer -eq $env:ComputerName) {
                                    $Backlog = Invoke-Expression -Command $BLCommand
                                } else {
                                    $Backlog = Invoke-Command -ComputerName $computer -HideComputerName -ScriptBlock {
                                        $Backlog = Invoke-Expression -Command $args[0]
                                        $Backlog
                                    } -ArgumentList $BLCommand
                                }
                                $BackLogFilecount = 0
                                foreach ($item in $Backlog) {
                                    if ($item -ilike "*Backlog File count*") {
                                        $BacklogFileCount = [int]$Item.Split(":")[1].Trim()
                                    }
                                }
                                Write-Verbose "$BacklogFileCount files in backlog $SendingMember->$ReceivingMember for $RGName"
                                $outputObjectParams.Add('BacklogFileCount',$BackLogFilecount)
                            } else {
                                Write-Verbose "DFSRDIAG tool / DFSR PS cmdlets are not available on Server Core! Skipping..."
                                $outputObjectParams.Add('BacklogFileCount',-1)
                            }
                            $outputObject = New-Object -TypeName PSObject -Property $outputObjectParams
                            $outputObject
                        } # Closing iterate through all folders
                    } # Closing  If Connection enabled
                } # Closing iteration through all connections
            } # Closing iteration through all groups
        } # foreach computer
    } # process

    end {}
}

function Get-RecentUpdateInfo {
<#
    .SYNOPSIS
        Gets information about recent windows updates
    
    .DESCRIPTION
        Finds the last time windows updates were searched for and when the last install was.
    
    .PARAMETER ComputerName
        The name of the machine to check
    
    .PARAMETER UpToDateTime
        The amount of days that will be used when determining the UpToDate state.
    
    .EXAMPLE
        PS C:\> Get-RecentUpdateInfo -ComputerName $Server.Name
    
    .OUTPUTS
        System.Object
    
    .NOTES
        Updated 2017-11-18
#>
    
    [CmdletBinding()]
    [OutputType([object])]
    param
    (
        [Parameter(Position = 1,
                    ValueFromPipeline = $true,
                    ValueFromPipelineByPropertyName = $true,
                    Mandatory = $false,
                    HelpMessage = 'The name of the machine to check')]
        [ValidateNotNullOrEmpty()]
        [string]$ComputerName = $env:COMPUTERNAME,

        [Parameter(Position = 2,
                    HelpMessage = 'The amount of days that will be used when determining the UpToDate state.')]
        [ValidateNotNullOrEmpty()]
        [int]$UpToDateTime = 180
    )
    
    begin {}

    process {
        Write-Verbose "Computer name is: $ComputerName"
        if ($ComputerName -eq $env:COMPUTERNAME) {
            Write-Verbose "Getting update info from local machine"
            $UpdateObj = New-Object -ComObject Microsoft.Update.AutoUpdate
            $LastSearch = $UpdateObj.Results.LastSearchSuccessDate
            $LastInstall = $UpdateObj.Results.LastInstallationSuccessDate
            $UpToDate = if ($LastInstall -lt (Get-Date).AddDays(-$UpToDateTime)) { $false } else { $true }
            $windowsUpdateObject = New-Object -TypeName PSObject -Property @{
                ComputerName    = $env:COMPUTERNAME
                LastSearch	    = $LastSearch
                LastInstall	    = $LastInstall
                UpToDate	    = $UpToDate
            }
            $windowsUpdateObject = $windowsUpdateObject | Select-Object ComputerName, LastSearch, LastInstall, UpToDate
        } else {
            Write-Verbose "Getting update info from remote machine: $ComputerName"
            $windowsUpdateObject = Invoke-Command -ComputerName $ComputerName -ScriptBlock {
                $UpdateObj = New-Object -ComObject Microsoft.Update.AutoUpdate
                $LastSearch = $UpdateObj.Results.LastSearchSuccessDate
                $LastInstall = Get-HotFix -ComputerName $env:COMPUTERNAME | Sort-Object InstalledOn -Descending | Select-Object -First 1 -ExpandProperty InstalledOn
                $UpToDate = if ($LastInstall -lt (Get-Date).AddDays(-$UpToDateTime)) { $false } else { $true }
                $windowsUpdateObject = New-Object -TypeName PSObject -Property @{
                    ComputerName    = $env:COMPUTERNAME
                    LastSearch	    = $LastSearch
                    LastInstall	    = $LastInstall
                    UpToDate	    = $UpToDate
                }
                $windowsUpdateObject
            } -HideComputerName
            $windowsUpdateObject = $windowsUpdateObject | Select-Object ComputerName, LastSearch, LastInstall, UpToDate
        }
        $windowsUpdateObject
    }

    end {}
}

function Get-PendingReboot {
    <#
    .SYNOPSIS
        Gets the pending reboot status on a local or remote computer.
    
    .DESCRIPTION
        This function will query the registry on a local or remote computer and determine if the
        system is pending a reboot, from Microsoft updates, Configuration Manager Client SDK, Pending Computer 
        Rename, Domain Join or Pending File Rename Operations. For Windows 2008+ the function will query the 
        CBS registry key as another factor in determining pending reboot state.  "PendingFileRenameOperations" 
        and "Auto Update\RebootRequired" are observed as being consistant across Windows Server 2003 & 2008.
        
        CBServicing = Component Based Servicing (Windows 2008+)
        WindowsUpdate = Windows Update / Auto Update (Windows 2003+)
        CCMClientSDK = SCCM 2012 Clients only (DetermineIfRebootPending method) otherwise $null value
        PendComputerRename = Detects either a computer rename or domain join operation (Windows 2003+)
        PendFileRename = PendingFileRenameOperations (Windows 2003+)
        PendFileRenVal = PendingFilerenameOperations registry value; used to filter if need be, some Anti-
                         Virus leverage this key for def/dat removal, giving a false positive PendingReboot
    
    .PARAMETER ComputerName
        A single Computer or an array of computer names.  The default is localhost ($env:COMPUTERNAME).
    
    .PARAMETER ErrorLog
        A single path to send error data to a log file.
    
    .EXAMPLE
        PS C:\> Get-PendingReboot -ComputerName (Get-Content C:\ServerList.txt) | Format-Table -AutoSize
        
        Computer CBServicing WindowsUpdate CCMClientSDK PendFileRename PendFileRenVal RebootPending
        -------- ----------- ------------- ------------ -------------- -------------- -------------
        DC01           False         False                       False                        False
        DC02           False         False                       False                        False
        FS01           False         False                       False                        False
    
        This example will capture the contents of C:\ServerList.txt and query the pending reboot
        information from the systems contained in the file and display the output in a table. The
        null values are by design, since these systems do not have the SCCM 2012 client installed,
        nor was the PendingFileRenameOperations value populated.
    
    .EXAMPLE
        PS C:\> Get-PendingReboot
        
        Computer           : WKS01
        CBServicing        : False
        WindowsUpdate      : True
        CCMClient          : False
        PendComputerRename : False
        PendFileRename     : False
        PendFileRenVal     : 
        RebootPending      : True
        
        This example will query the local machine for pending reboot information.
        
    .EXAMPLE
        PS C:\> $Servers = Get-Content C:\Servers.txt
        PS C:\> Get-PendingReboot -Computer $Servers | Export-Csv C:\PendingRebootReport.csv -NoTypeInformation
        
        This example will create a report that contains pending reboot information.
    
    .LINK
        Component-Based Servicing:
        http://technet.microsoft.com/en-us/library/cc756291(v=WS.10).aspx
        
        PendingFileRename/Auto Update:
        http://support.microsoft.com/kb/2723674
        http://technet.microsoft.com/en-us/library/cc960241.aspx
        http://blogs.msdn.com/b/hansr/archive/2006/02/17/patchreboot.aspx
    
        SCCM 2012/CCM_ClientSDK:
        http://msdn.microsoft.com/en-us/library/jj902723.aspx
    
    .NOTES
        Author:  Brian Wilhite
        Email:   bcwilhite (at) live.com
        Date:    29AUG2012
        PSVer:   2.0/3.0/4.0/5.0
        Updated: 27JUL2015
        UpdNote: Added Domain Join detection to PendComputerRename, does not detect Workgroup Join/Change
                 Fixed Bug where a computer rename was not detected in 2008 R2 and above if a domain join occurred at the same time.
                 Fixed Bug where the CBServicing wasn't detected on Windows 10 and/or Windows Server Technical Preview (2016)
                 Added CCMClient property - Used with SCCM 2012 Clients only
                 Added ValueFromPipelineByPropertyName=$true to the ComputerName Parameter
                 Removed $Data variable from the PSObject - it is not needed
                 Bug with the way CCMClientSDK returned null value if it was false
                 Removed unneeded variables
                 Added PendFileRenVal - Contents of the PendingFileRenameOperations Reg Entry
                 Removed .Net Registry connection, replaced with WMI StdRegProv
                 Added ComputerPendingRename
    #>
    
    [CmdletBinding()]
    param(
        [Parameter(Position=0,
                   ValueFromPipeline=$true,
                   ValueFromPipelineByPropertyName=$true)]
        [Alias("CN","Computer")]
        [String[]]$ComputerName="$env:COMPUTERNAME",
        [String]$ErrorLog
        )
    
    Begin {}## End Begin Script Block
    
    Process {
      Foreach ($Computer in $ComputerName) {
        Try {
            ## Setting pending values to false to cut down on the number of else statements
            $CompPendRen,$PendFileRename,$Pending,$SCCM = $false,$false,$false,$false
                            
            ## Setting CBSRebootPend to null since not all versions of Windows has this value
            $CBSRebootPend = $null
                            
            ## Querying WMI for build version
            $WMI_OS = Get-WmiObject -Class Win32_OperatingSystem -Property BuildNumber, CSName -ComputerName $Computer -ErrorAction Stop
    
            ## Making registry connection to the local/remote computer
            $HKLM = [UInt32] "0x80000002"
            $WMI_Reg = [WMIClass] "\\$Computer\root\default:StdRegProv"
                            
            ## If Vista/2008 & Above query the CBS Reg Key
            If ([Int32]$WMI_OS.BuildNumber -ge 6001) {
                $RegSubKeysCBS = $WMI_Reg.EnumKey($HKLM,"SOFTWARE\Microsoft\Windows\CurrentVersion\Component Based Servicing\")
                $CBSRebootPend = $RegSubKeysCBS.sNames -contains "RebootPending"		
            }
                                
            ## Query WUAU from the registry
            $RegWUAURebootReq = $WMI_Reg.EnumKey($HKLM,"SOFTWARE\Microsoft\Windows\CurrentVersion\WindowsUpdate\Auto Update\")
            $WUAURebootReq = $RegWUAURebootReq.sNames -contains "RebootRequired"
                            
            ## Query PendingFileRenameOperations from the registry
            $RegSubKeySM = $WMI_Reg.GetMultiStringValue($HKLM,"SYSTEM\CurrentControlSet\Control\Session Manager\","PendingFileRenameOperations")
            $RegValuePFRO = $RegSubKeySM.sValue
    
            ## Query JoinDomain key from the registry - These keys are present if pending a reboot from a domain join operation
            $Netlogon = $WMI_Reg.EnumKey($HKLM,"SYSTEM\CurrentControlSet\Services\Netlogon").sNames
            $PendDomJoin = ($Netlogon -contains 'JoinDomain') -or ($Netlogon -contains 'AvoidSpnSet')
    
            ## Query ComputerName and ActiveComputerName from the registry
            $ActCompNm = $WMI_Reg.GetStringValue($HKLM,"SYSTEM\CurrentControlSet\Control\ComputerName\ActiveComputerName\","ComputerName")            
            $CompNm = $WMI_Reg.GetStringValue($HKLM,"SYSTEM\CurrentControlSet\Control\ComputerName\ComputerName\","ComputerName")
    
            If (($ActCompNm -ne $CompNm) -or $PendDomJoin) {
                $CompPendRen = $true
            }
                            
            ## If PendingFileRenameOperations has a value set $RegValuePFRO variable to $true
            If ($RegValuePFRO) {
                $PendFileRename = $true
            }
    
            ## Determine SCCM 2012 Client Reboot Pending Status
            ## To avoid nested 'if' statements and unneeded WMI calls to determine if the CCM_ClientUtilities class exist, setting EA = 0
            $CCMClientSDK = $null
            $CCMSplat = @{
                NameSpace='ROOT\ccm\ClientSDK'
                Class='CCM_ClientUtilities'
                Name='DetermineIfRebootPending'
                ComputerName=$Computer
                ErrorAction='Stop'
            }
            ## Try CCMClientSDK
            Try {
                $CCMClientSDK = Invoke-WmiMethod @CCMSplat
            } Catch [System.UnauthorizedAccessException] {
                $CcmStatus = Get-Service -Name CcmExec -ComputerName $Computer -ErrorAction SilentlyContinue
                If ($CcmStatus.Status -ne 'Running') {
                    Write-Warning "$Computer`: Error - CcmExec service is not running."
                    $CCMClientSDK = $null
                }
            } Catch {
                $CCMClientSDK = $null
            }
    
            If ($CCMClientSDK) {
                If ($CCMClientSDK.ReturnValue -ne 0) {
                    Write-Warning "Error: DetermineIfRebootPending returned error code $($CCMClientSDK.ReturnValue)"          
                }
                If ($CCMClientSDK.IsHardRebootPending -or $CCMClientSDK.RebootPending) {
                    $SCCM = $true
                }
            }
                
            Else {
                $SCCM = $null
            }
    
            ## Creating Custom PSObject and Select-Object Splat
            $SelectSplat = @{
                Property=(
                    'Computer',
                    'CBServicing',
                    'WindowsUpdate',
                    'CCMClientSDK',
                    'PendComputerRename',
                    'PendFileRename',
                    #'PendFileRenVal',
                    'RebootPending'
                )}
            New-Object -TypeName PSObject -Property @{
                Computer=$WMI_OS.CSName
                CBServicing=$CBSRebootPend
                WindowsUpdate=$WUAURebootReq
                CCMClientSDK=$SCCM
                PendComputerRename=$CompPendRen
                PendFileRename=$PendFileRename
                #PendFileRenVal=$RegValuePFRO
                RebootPending=($WUAURebootReq -or $SCCM -or $CBSRebootPend)
            } | Select-Object @SelectSplat
    
        } Catch {
            Write-Warning "$Computer`: $_"
            ## If $ErrorLog, log the file to a user specified location/path
            If ($ErrorLog) {
                Out-File -InputObject "$Computer`,$_" -FilePath $ErrorLog -Append
            }				
        }			
      }## End Foreach ($Computer in $ComputerName)			
    }## End Process

    End {}## End End
}

function Get-GPOChanges {
<#
    .SYNOPSIS
        Gets a summary of changes to Group Policy
    
    .DESCRIPTION
        Gets a summary of changes to Group Policy
    
    .PARAMETER LastRunFolder
        The folder path to where the last runs XML files will be stored and checked
    
    .PARAMETER ThisRunFolder
        The folder to save the current export of GPOs as XML
    
    .EXAMPLE
        PS C:\> Get-GPOChanges -LastRunFolder $PSScriptRoot -ThisRunFolder $PSScriptRoot
    
    .NOTES
        Updated 2017-11-24
#>
    
    [CmdletBinding(PositionalBinding = $true)]
<<<<<<< HEAD
=======
    [OutputType([Object])]
>>>>>>> e7aed7c2
    param
    (
        [Parameter(Mandatory = $true,
                    Position = 0,
                    HelpMessage = 'The folder path to where the last runs XML files will be stored and checked')]
        [ValidateScript({ Test-Path -Path $_ })]
        [string]$LastRunFolder,
        [Parameter(Mandatory = $true,
                    Position = 1,
                    HelpMessage = 'The folder to save the current export of GPOs as XML')]
        [ValidateScript({ Test-Path -Path $_ })]
        [string]$ThisRunFolder
    )
    
    begin {
    }

    process {
        $AllGPOs = Get-GPO -All
        Write-Verbose "Exporting current GPOs to: $ThisRunFolder"
        foreach ($GPO in $AllGPOs) {
            # Export XML to export location
            $DisplayNameNoDots = ($GPo.DisplayName).Replace(".", "")
            $DisplayNameNoDots = $DisplayNameNoDots.Replace(":", "")
            $DisplayNameNoDots = $DisplayNameNoDots.Replace("\", "")
            $DisplayNameNoDots = $DisplayNameNoDots.Replace("/", "")
            $DisplayNameNoDots = $DisplayNameNoDots.Replace("?", "")
            $DisplayNameNoDots = $DisplayNameNoDots.Replace("<", "")
            $DisplayNameNoDots = $DisplayNameNoDots.Replace(">", "")
            $DisplayNameNoDots = $DisplayNameNoDots.Replace("*", "")
            $FileWithPath = Join-Path -Path $ThisRunFolder -ChildPath "$DisplayNameNoDots.xml"
            
            Write-Verbose "Original name: $($GPO.DisplayName)"
            Write-Verbose "Fixed name: $DisplayNameNoDots.xml"
            Write-Verbose "GUID: $($GPO.Id)"
            Write-Verbose "Exported path: $FileWithPath"
            
            # Create the file
            $GPO.GenerateReportToFile("xml", $FileWithPath)
            
            $CurrentGPOContent = Get-Content -Path $FileWithPath | Where-Object {
                $_ -notlike "*<ReadTime>*"
            }
            try {
                $LastGPOContent = Get-Content (Join-Path -Path $LastRunFolder -ChildPath "$DisplayNameNoDots.xml") -ErrorAction Stop | Where-Object {
                    $_ -notlike "*<ReadTime>*"
                }
                if ($null -eq $CurrentGPOContent) { $CurrentGPOContent = "" }
                if ($null -eq $LastGPOContent) { $LastGPOContent = "" }
                $Differences = Compare-Object -ReferenceObject $LastGPOContent -DifferenceObject $CurrentGPOContent
                If (($Differences.count) -gt 0) {
                    # GPO Changed
                    Write-Verbose "GPO CHANGED: $($GPO.DisplayName)"
                    $GPOObj = New-Object -TypeName PSObject -Property @{
                        GPOName	    = ($GPo.DisplayName)
                        ChangeType  = "Modified"
                    }
                    $GPOObj
                } else {
                    # GPO same
                    Write-Verbose "No Change on $($GPO.DisplayName)"
                }
            } catch {
                # Failed find - could be new?
                Write-Verbose "Failed to find $($GPO.DisplayName)"
            }
        }
        
        $LastGPOs = Get-ChildItem -Path $LastRunFolder | Select-Object -ExpandProperty Name
        $NewGpos = Get-ChildItem -Path $ThisRunFolder | Select-Object -ExpandProperty Name

        # Delete old and move current run
        Get-ChildItem -Path $LastRunFolder | Remove-Item -Include "*.xml" -Force
        Get-ChildItem -Path $ThisRunFolder | Move-Item -Destination $LastRunFolder -Force

        if ($null -eq $NewGpos) { $NewGpos = @("") }
        if ($null -eq $LastGPOs) { $LastGPOs = @("") }
        $Differences = Compare-Object -ReferenceObject $NewGpos -DifferenceObject $LastGPOs

        $NewGPOList = $Differences | Where-Object {
            $_.sideIndicator -eq "<="
        } | Select-Object InputObject -ExpandProperty InputObject
        foreach ($NewGPO in $NewGPOList) {
            $GPOObj = New-Object -TypeName PSObject -Property @{
                GPOName	    = $NewGPO
                ChangeType  = "New"
            }
            $GPOObj
        }
        
        $DeletedGposList = $Differences | Where-Object {
            $_.sideIndicator -eq "=>"
        } | Select-Object InputObject -ExpandProperty InputObject
        foreach ($DeletedGPO in $DeletedGposList) {
            $GPOObj = New-Object -TypeName PSObject -Property @{
                GPOName	    = $DeletedGPO
                ChangeType  = "Deleted"
            }
            $GPOObj
        }
    }
    
    end {
    }
}

function Format-HTMLTable {
    <#
        .SYNOPSIS
            Format HTML table
        
        .DESCRIPTION
            Format HTML table with conditonal formatting
        
        .PARAMETER Data
            The data to format
        
        .PARAMETER Category
            The category of the data
        
        .PARAMETER ConditionalFormatting
            The conditional formatting
        
        .EXAMPLE
            PS C:\> Format-HTMLTable -Data (Get-Service) -Category 'DFSRBacklogs' -ConditionalFormatting $CF
        
        .NOTES
            Updated 2019-04-14 by Andy DLP
    #>
    [CmdletBinding()]
    param(
        [parameter(Mandatory=$true,
                    Position = 1)]
        [Object[]]$Data,
        [parameter(Mandatory=$true,
                    Position = 2)]
        [ValidateNotNullOrEmpty()]
        [string]$Category,
        [parameter(Mandatory=$false,
                    Position = 3)]
        [ValidateNotNull()]
        [hashtable[]]$ConditionalFormatting = @{}
    )

    $UniqueProperties = @()
    foreach ($Item in $Data) {
        $UniqueProperties = $UniqueProperties + ($Item.PSObject.Properties.name)
    }
    $UniqueProperties = $UniqueProperties | Select-Object -Unique
    $inc = 1
    $Data | ForEach-Object -Process {
        Add-Member -InputObject $_ -MemberType 'NoteProperty' -Name 'I' -Value $inc -Force
        $inc++
    }
    [string]$stringOut = $Data | Select-Object -Property (@('I') + $UniqueProperties) | ConvertTo-Html -Fragment
    [xml]$frag = $stringOut
    Write-Verbose "Property InnerXML fragment: $($frag.InnerXml | Out-String)"
    Write-Log -Log $LogFilePath -Type INFO -Text "Property InnerXML fragment: $($frag.InnerXml | Out-String)"
    $MatchingFilters = $ConditionalFormatting | Where-Object -FilterScript { $_.Category -eq $Category }
    foreach ($filter in $MatchingFilters) {
        for ($i=1;$i -le $frag.table.tr.count-1;$i++) {
            $ColumnHeader = [array]::indexof($frag.table.tr.th,$Filter.Property)
            Write-Verbose "Column header: $ColumnHeader - $($Filter.Property) - $($frag.table.tr.th -join ', ')"
            Write-Log -Log $LogFilePath -Type INFO -Text "Column header: $ColumnHeader - $($Filter.Property) - $($frag.table.tr.th -join ', ')"
            Write-Verbose "HTML value: $($frag.table.tr[$i].td[$ColumnHeader])"
            Write-Log -Log $LogFilePath -Type INFO -Text "HTML value: $($frag.table.tr[$i].td[$ColumnHeader])"
            $prop = $Filter.Property
            $ActualValue = ($Data | Where-Object -FilterScript { $_.I -eq ($frag.table.tr[$i].td[0]) }).$prop
            Write-Verbose "Actual value: $($ActualValue | Out-String)"
            Write-Log -Log $LogFilePath -Type INFO -Text "Actual value: $($ActualValue | Out-String)"
            Write-Verbose "Actual type: $($ActualValue.GetType())"
            Write-Log -Log $LogFilePath -Type INFO -Text "Actual type: $($ActualValue.GetType())"
            Write-Verbose "FilterValue: $($Filter.Value | Out-String)"
            Write-Log -Log $LogFilePath -Type INFO -Text "FilterValue: $($Filter.Value | Out-String)"
            $str = ( 'if ($ActualValue '  + "$($filter.comparison)" + ' $Filter.value ){ $true } else { $false }' )
            Write-Verbose "Code string: $str"
            Write-Log -Log $LogFilePath -Type INFO -Text "Code string: $str"
            $ColourCode = [Scriptblock]::Create($str)
            $Return = Invoke-Command -ScriptBlock $ColourCode -NoNewScope
            Write-Verbose "Code return value: $Return"
            Write-Log -Log $LogFilePath -Type INFO -Text "Code return value: $Return"
            if ($Return -eq $true) {
                $class = $frag.CreateAttribute("class")
                $class.value = "alert"
                $frag.table.tr[$i].childnodes[$ColumnHeader].attributes.append($class) | Out-Null
            } # return true
        } # for each row
    } # foreach
    return ("<H2>$Category</H2>" + $frag.InnerXml)
} # function format HTML table

function Select-Data {
    <#
        .SYNOPSIS
            Format HTML table
        
        .DESCRIPTION
            Format HTML table with conditonal formatting
        
        .PARAMETER Data
            The data to filter
        
        .PARAMETER Category
            The category of the data
        
        .PARAMETER DefaultFilters
            The filters to apply
        
        .NOTES
            Updated 2019-04-15 by Andy DLP
    #>
    [CmdletBinding()]
    param(
        [parameter(Mandatory=$true,
                    Position = 1)]
        [Object[]]$Data,
        [parameter(Mandatory=$true,
                    Position = 2)]
        [ValidateNotNullOrEmpty()]
        [string]$Category,
        [parameter(Mandatory=$false,
                    Position = 3)]
        [ValidateNotNull()]
        [hashtable[]]$DefaultFilters = @{}
    )

    $MatchingFilters = $DefaultFilters | Where-Object -FilterScript { $_.Category -eq $Category }
    foreach ($filter in $MatchingFilters) {
        Write-Verbose "Filter: $($filter | Out-String)"
        Write-Log -Log $LogFilePath -Type INFO -Text "Filter: $($filter | Out-String)"
        switch ($filter.type) {
            'Property' { 
                if ($filter.value -is [array]) {
                    [string]$str = ('$_.' + $Filter.Property + ' ' + $filter.Comparison + ' @(' + ($filter.Value -join ',') + ')')
                } else {
                    [string]$str = ('$_.' + $Filter.Property + ' ' + $filter.Comparison + ' ' + $filter.Value)
                }
                $FilterScript = [Scriptblock]::Create($str)
                $Data = $Data | Where-Object $FilterScript -ErrorAction Continue
            }
            'Display' { 
                $SelectSplat = @{}
                if ($Filter.Action -eq 'Include') {
                    $SelectSplat.Add('Property',$Filter.Properties)
                } elseif ($filter.Action -eq 'Exclude') {
                    $SelectSplat.Add('ExcludeProperty',($Filter.Properties | Where-Object -FilterScript { $_ -ne 'I' }))
                } else {
                    Write-Warning "Failed filter: $($filter.Category) $($filter.Type)"
                    Write-Log -Log $LogFilePath -Type WARNING -Text "Failed filter: $($filter.Category) $($filter.Type)"
                }
                $SortSplat = @{
                    Property = $Filter.SortingProperty
                }
                if ($Filter.SortingType -eq 'Ascending') {
                    # Normal behaviour
                } elseif ($Filter.sortingType -eq 'Descending') {
                    $SortSplat.Add('Descending',$true)
                } else {
                    Write-Warning "Failed sorting $($filter.SortingProperty) $($filter.sortingType)"
                    Write-Log -Log $LogFilePath -Type WARNING -Text "Failed sorting $($filter.SortingProperty) $($filter.sortingType)"
                }
                $Data = $Data | Select-Object @SelectSplat | Sort-Object @SortSplat
            }
            'Hidden' { 
                $Data = $null
            }
            Default {
                # Filter nothing
                Write-Warning "Failed to filter with wrong type $($Filter.Type)"
                Write-Log -Log $LogFilePath -Type WARNING -Text "Failed to filter with wrong type $($Filter.Type)"
            }
        } # switch filter type
    }# foreach filter
    $Data
} # function Select Data


# END DEFINE FUNCTIONS
########################################################

########################################################
# BEGIN SETUP VARIABLES

# Check if verbose flag is set to later dump more info
$IsVerbose = $PSCmdlet.MyInvocation.BoundParameters["Verbose"].IsPresent

# Get PSScriptRoot on PS 2.0
if (-not $PSScriptRoot) {
    $PSScriptRoot = Split-Path -Parent -Path $MyInvocation.MyCommand.Definition
}

# Todays date in filename compatible format
$Today = (Get-Date -Format "yyyy-MM-dd-HH-mm-ss")

if ($null -eq (Get-Item -Path "$PSScriptRoot\Data" -ErrorAction SilentlyContinue) ) { mkdir "$PSScriptRoot\Data" | Out-Null }
if ($null -eq (Get-Item -Path "$PSScriptRoot\Logs" -ErrorAction SilentlyContinue)) { mkdir "$PSScriptRoot\Logs" | Out-Null }
$LogFilePath = (Join-Path -Path "$PSScriptRoot\Logs" -ChildPath "$Today.log")


Write-Log -Log $LogFilePath -Type INFO -Text "Computer name: $env:COMPUTERNAME"
Write-Log -Log $LogFilePath -Type INFO -Text "PSVersion: $($PSVersionTable.PSVersion.ToString())"
Write-Log -Log $LogFilePath -Type INFO -Text "Today: $Today"
Write-Log -Log $LogFilePath -Type INFO -Text "PSScriptRoot: $PSScriptRoot"
Write-Log -Log $LogFilePath -Type INFO -Text "IsVerbose: $IsVerbose"
Write-Log -Log $LogFilePath -Type INFO -Text "Logging set to: $LogFilePath"

########################################################
# USER DEFINED VARIABLES ARE NOT HERE

# MODIFY VARIABLES IN THIS CONFIG FILE INSTEAD
if ($null -ne (Get-Item -Path "$PSScriptRoot\Invoke-CoverageChecks.config.ps1")) {
    # Dot source the config file to import the variables to this script's session
    Write-Verbose "Importing user settings from $ConfigFile"
    Write-Log -Log $LogFilePath -Type INFO -Text "Importing user settings from $ConfigFile"
    . "$ConfigFile"
} else {
    Write-Warning "User defined configuration file not found at $ConfigFile, using default settings"
    Write-Log -Log $LogFilePath -Type WARNING -Text "User defined configuration file not found at $ConfigFile, using default settings"
}

# DO NOT MODIFY THIS FILE
########################################################

# Make sure that the user running script is a domain admin
# Ensures full access to all servers for full info grab
# Can replace with another administrator level group if required i.e. ServerAdmins 
$RunningUser = Get-ADUser ($env:USERNAME) -ErrorAction Stop
Write-Verbose "Script running as: $($env:USERNAME)@$($env:USERDNSDOMAIN)"
Write-Log -Log $LogFilePath -Type INFO -Text "Script running as: $($env:USERNAME)@$($env:USERDNSDOMAIN)"
$RunningUserGroups = Get-ADGroup -LDAPFilter ("(member:1.2.840.113556.1.4.1941:={0})" -f ($RunningUser.DistinguishedName)) | Select-Object -ExpandProperty Name
Write-Verbose "Group membership for $env:Username`: $($RunningUserGroups -join ', ')"
If (($RunningUserGroups -Contains "Domain Admins") -or ($RunningUserGroups -Contains "Administrators")) {
    Write-Verbose "$($env:USERNAME)@$($env:USERDNSDOMAIN) is a domain admin"
    Write-Log -Log $LogFilePath -Type INFO -Text "$($env:USERNAME)@$($env:USERDNSDOMAIN) is a domain admin"
} else {
    # If user is not a domain admin then stop script
    Write-Warning "$($env:USERNAME)@$($env:USERDNSDOMAIN) is not a domain admin!"
    Write-Log -Log $LogFilePath -Type ERROR -Text "$($env:USERNAME)@$($env:USERDNSDOMAIN) is not a domain admin!"
    Write-Warning "Exiting script..."
    Write-Log -Log $LogFilePath -Type ERROR -Text "Exiting script..."
    exit
}

# If the user defined filters are not in place - use the defaults
if ($null -eq $DefaultFilters) {
    Write-Warning "DefaultFilters variable not found, using system defaults"
    Write-Log -Log $LogFilePath -Type WARNING -Text "DefaultFilters variable not found, using system defaults"
    $DefaultFilters = @(
    @{
        Category = 'Disks'
        Type = 'Property'
        Property = 'PercentFree'
        Comparison = '-lt'
        Value = 100 # only show disks at 100% of less free space (example)
    },
    @{
        Category = 'VMSnapshots'
        Type = 'Display'
        Action = 'Include'
        Properties = @('VIServer','Name','ParentSnapshot','Description','Created','PowerState','VM','SizeGB','IsCurrent','IsReplaySupported')
        SortingProperty = 'VIServer'
        SortingType = 'Ascending'
    },
    @{
        Category = 'LastEvents'
        Type = 'Display'
        Action = 'Include'
        Properties = @('VIServer','IpAddress','UserAgent','CreatedTime','UserName','LoginTime','ChainId','FullFormattedMessage','To','NewStatus')
        SortingProperty = 'VIServer'
        SortingType = 'Ascending'
    },
    @{
        Category = 'VMs'
        Type = 'Display'
        Action = 'Include'
        Properties = @('VIServer','Name','PowerState','NumCpu','CoresPerSocket','MemoryGB','ProvisionedSpaceGB','UsedSpaceGB','Notes','Folder','Version')
        SortingProperty = 'VIServer'
        SortingType = 'Ascending'
    },
    @{
        Category = 'Datastores'
        Type = 'Display'
        Action = 'Include'
        Properties = @('VIServer','Name','Datacenter','CapacityGB','FreeSpaceGB','Accessible','Type','State','FileSystemVersion')
        SortingProperty = 'VIServer'
        SortingType = 'Ascending'
    },
    @{
        Category = 'DFSRBacklogs'
        Type = 'Display'
        Action = 'Include'
        Properties = @('ComputerName','ReplicationGroupname','SendingMember','ReceivingMember','BacklogFileCount')
        SortingProperty = 'ComputerName'
        SortingType = 'Ascending'
    },
    @{
        Category = 'Disks'
        Type = 'Display'
        Action = 'Include'
        Properties = @('ComputerName','Volume','TotalSize','FreeSpace','PercentFree')
        SortingProperty = 'PercentFree'
        SortingType = 'Ascending'
    },
    @{
        Category = 'Unresponsive Domain Controllers'
        Type = 'Display'
        Action = 'Include'
        Properties = @('ComputerName','ServerResponding','ServerWSManrunning')
        SortingProperty = 'ComputerName'
        SortingType = 'Ascending'
    },
    @{
        Category = 'Unresponsive servers'
        Type = 'Display'
        Action = 'Include'
        Properties = @('ComputerName','Error','ServerResponding','ServerWSManrunning','Ignored')
        SortingProperty = 'ComputerName'
        SortingType = 'Ascending'
    },
    @{
        Category = 'ExpiredSoonCertificates'
        Type = 'Display'
        Action = 'Include'
        Properties = @('ComputerName','Subject','Issuer','NotBefore','NotAfter','Thumbprint','HasPrivateKey')
        SortingProperty = 'ComputerName'
        SortingType = 'Ascending'
    },
    @{
        Category = 'GeneralInformation'
        Type = 'Display'
        Action = 'Include'
        Properties = @('ComputerName','OperatingSystem','IsVirtual','IsServerCore','SMB1Enabled','InstallDate','LastBootUpTime','CPUs','MemoryGB')
        SortingProperty = 'ComputerName'
        SortingType = 'Ascending'
    },
    @{
        Category = 'LocalAdministrators'
        Type = 'Display'
        Action = 'Include'
        Properties = @('ComputerName','Group','Members')
        SortingProperty = 'ComputerName'
        SortingType = 'Ascending'
    },
    @{
        Category = 'NonStandardScheduledTasks'
        Type = 'Display'
        Action = 'Include'
        Properties = @(@{n='ComputerName';e={$_.HostName}},'TaskName','Status','Next Run Time','Last Run Time','Last Result','Author','Run As User','Schedule Type')
        SortingProperty = @('ComputerName','Last Run Time')
        SortingType = 'Ascending'
    },
    @{
        Category = 'NonStandardServices'
        Type = 'Display'
        Action = 'Include'
        Properties = @( @{n='ComputerName';e={$_.SystemName}},'Name','DisplayName','State','StartMode','StartName','PathName')
        SortingProperty = 'ComputerName'
        SortingType = 'Ascending'
    },
    @{
        Category = 'PendingReboot'
        Type = 'Display'
        Action = 'Include'
        Properties = @( @{n='ComputerName';e={$_.Computer}},'CBServicing','WindowsUpdate','PendComputerRename','RebootPending','CCMClientSDK' )
        SortingProperty = 'ComputerName'
        SortingType = 'Ascending'
    },
    @{
        Category = 'SharedPrinters'
        Type = 'Display'
        Action = 'Include'
        Properties = @('ComputerName','Printername','IsPingable','PublishedToAD','PrinterAddress','PrinterDriver')
        SortingProperty = 'ComputerName','PrinterName'
        SortingType = 'Ascending'
    },
    @{
        Category = 'UpdateInfo'
        Type = 'Display'
        Action = 'Include'
        Properties = @('ComputerName','UpToDate','LastSearch','LastInstall')
        SortingProperty = 'ComputerName'
        SortingType = 'Ascending'
    }
)
}
Write-Verbose "$($DefaultFilters.Count) filters loaded"
Write-Log -Log $LogFilePath -Type INFO -Text "$($DefaultFilters.Count) filters loaded"

if ($null -eq $IgnoredServers) {
    Write-Warning "IgnoredServers variable not found, using system defaults"
    Write-Log -Log $LogFilePath -Type WARNING -Text "IgnoredServers variable not found, using system defaults"
    # A comma separated list of servers names (strings) that will not be target for information gathering
    $IgnoredServers = @()
}
Write-Verbose ("Servers ignored: " + $IgnoredServers -join ', ')
Write-Log -Log $LogFilePath -Type INFO -Text ("Servers ignored: " + $IgnoredServers -join ', ')


if ($null -eq $ConditionalFormatting) {
    Write-Warning "ConditionalFormatting variable not found, using system defaults"
    Write-Log -Log $LogFilePath -Type WARNING -Text "ConditionalFormatting variable not found, using system defaults"
    $ConditionalFormatting = @(
    @{
        Category = 'DCDiag Results'
        Property = 'FailedTests'
        Comparison = '-ne'
        Value = $null
    },
    @{
        Category = 'Domain Controllers'
        Property = 'NTDSService'
        Comparison = '-eq'
        Value = 'Stopped'
    },
    @{
        Category = 'Domain Controllers'
        Property = 'NetlogonService'
        Comparison = '-eq'
        Value = 'Stopped'
    },
    @{
        Category = 'Domain Controllers'
        Property = 'DNSService'
        Comparison = '-eq'
        Value = 'Stopped'
    },
    @{
        Category = 'Domain Controllers'
        Property = 'NetlogonAccessible'
        Comparison = '-eq'
        Value = $false
    },
    @{
        Category = 'Domain Controllers'
        Property = 'SYSVOLAccessible'
        Comparison = '-eq'
        Value = $false
    },
    @{
        Category = 'SYSVOL Backlog'
        Property = 'BacklogFileCount'
        Comparison = '-ne'
        Value = 0
    },
    @{
        Category = 'Disks'
        Property = 'PercentFree'
        Comparison = '-lt'
        Value = 50
    },
    @{
        Category = 'NonStandardScheduledTasks'
        Property = 'Run As User'
        Comparison = '-match'
        Value = 'administrator'
    },
    @{
        Category = 'NonStandardServices'
        Property = 'State'
        Comparison = '-eq'
        Value = "Stopped"
    },
    @{
        Category = 'NonStandardServices'
        Property = 'StartName'
        Comparison = '-match'
        Value = 'administrator'
    },
    @{
        Category = 'PendingReboot'
        Property = 'RebootPending'
        Comparison = '-eq'
        Value = $true
    },
    @{
        Category = 'ExpiredSoonCertificates'
        Property = 'NotBefore'
        Comparison = '-gt'
        Value = (Get-Date)
    },
    @{
        Category = 'ExpiredSoonCertificates'
        Property = 'NotAfter'
        Comparison = '-lt'
        Value = (Get-Date)
    },
    @{
        Category = 'UpdateInfo'
        Property = 'UpToDate'
        Comparison = '-eq'
        Value = $false
    },
    @{
        Category = 'SharedPrinters'
        Property = 'IsPingable'
        Comparison = '-eq'
        Value = $false
    }
)
}
Write-Verbose ("ConditionalFormatting: " + $ConditionalFormatting -join ', ')
Write-Log -Log $LogFilePath -Type INFO -Text ("ConditionalFormatting: " + $ConditionalFormatting -join ', ')


if ($null -eq $SendEmail) {
    Write-Warning "SendEmail variable not found, using system defaults"
    Write-Log -Log $LogFilePath -Type WARNING -Text "SendEmail variable not found, using system defaults"
    # Change to $true to enable reporting sending via email
    $SendEmail = $false
}
Write-Verbose "Send email enabled: $SendEmail"
Write-Log -Log $LogFilePath -Type INFO -Text "Send email enabled: $SendEmail"

if ($SendEmail -eq $true) {

    if ($null -eq $TargetEmail) {
        Write-Warning "TargetEmail variable not found, using system defaults"
        Write-Log -Log $LogFilePath -Type WARNING -Text "TargetEmail variable not found, using system defaults"
        # A comma separated list of recipients for the email
        $TargetEmail = @(
        "recipient1@example.com",
        "recipient2@example.com"
        )
    }
    Write-Verbose ("Email recipients: " + $TargetEmail -join ', ')
    Write-Log -Log $LogFilePath -Type INFO -Text ("Email recipients: " + $TargetEmail -join ', ')

    if ($null -eq $MailServer) {
        Write-Warning "MailServer variable not found, using system defaults"
        Write-Log -Log $LogFilePath -Type WARNING -Text "MailServer variable not found, using system defaults"
        # The SMTP relay that will allow the email
        $MailServer = "mail.example.com"
    }
    Write-Verbose "Mail server: $MailServer"
    Write-Log -Log $LogFilePath -Type INFO -Text "Mail server: $MailServer"

    if ($null -eq $MailPort) {
        Write-Warning "MailPort variable not found, using system defaults"
        Write-Log -Log $LogFilePath -Type WARNING -Text "MailPort variable not found, using system defaults"
        # Port used for the SMTP relay
        $MailPort = 25
    }
    Write-Verbose "Mail port: $MailPort"
    Write-Log -Log $LogFilePath -Type INFO -Text "Mail port: $MailPort"
    
    if ($null -eq $FromEmail) {
        Write-Warning "FromEmail variable not found, using system defaults"
        Write-Log -Log $LogFilePath -Type WARNING -Text "FromEmail variable not found, using system defaults"
        # The from address for the report email
        $FromEmail = "ServerChecks@example.com"
    }
    Write-Verbose "Mail sender: $FromEmail"
    Write-Log -Log $LogFilePath -Type INFO -Text "Mail sender: $FromEmail"
    
    if ($null -eq $MailSubject) {
        Write-Warning "MailSubject variable not found, using system defaults"
        Write-Log -Log $LogFilePath -Type WARNING -Text "MailSubject variable not found, using system defaults"
        # The subject for the report email 
        $MailSubject = "ECI Coverage Checks - $(Get-Date)"
    }
    Write-Verbose "Mail subject: $MailSubject"
    Write-Log -Log $LogFilePath -Type INFO -Text "Mail subject: $MailSubject"
}

if ($null -eq $VCentersAndESXIHosts) {
    Write-Warning "MailSubject variable not found, using system defaults"
    Write-Log -Log $LogFilePath -Type WARNING -Text "MailSubject variable not found, using system defaults"
    # VCenter servers and ESXI hosts in a comma separated list
    $VCentersAndESXIHosts = @()
}
Write-Verbose ("VMware servers: " + $VCentersAndESXIHosts -join ', ')
Write-Log -Log $LogFilePath -Type INFO -Text ("VMware servers: " + $VCentersAndESXIHosts -join ', ')

# Required modules
$RequiredModules = @(
    'ActiveDirectory',
    'GroupPolicy'
)
if ($VCentersAndESXIHosts.count -gt 0) {$RequiredModules += 'VMWare.PowerCLI'}

Import-Module -Name $RequiredModules -ErrorAction Stop -Verbose:$false

# Optional modules

#Import-Module FailoverClusters,VMWare.PowerCLI -ErrorAction SilentlyContinue

# END SETUP VARIABLES
########################################################

########################################################
# GET AD INFORMATION

# !Assumption is the environment is one forest only!

$ThisForest = Get-ADForest

Write-Verbose "Forest name: $($ThisForest.Name)"
Write-Log -Log $LogFilePath -Type INFO -Text "Forest name: $($ThisForest.Name)"

$AllDomainInfo = @()
$AllDomainObjectInfo =@()
foreach ($Domain in $ThisForest.Domains) {
    $ThisDomain = Get-ADDomain -Identity $Domain
    
    Write-Verbose "Domain name: $($ThisDomain.DNSRoot)"
    Write-Log -Log $LogFilePath -Type INFO -Text "Domain name: $($ThisDomain.DNSRoot)"

    $AllDomainControllersPS = ( $ThisDomain.ReplicaDirectoryServers + $ThisDomain.ReadOnlyReplicaDirectoryServers ) | Get-ADDomainController
    $AllDomainControllersAD = Get-ADObject -Server $ThisDomain.PDCEmulator -Filter {ObjectClass -eq 'computer'} -SearchBase "OU=Domain Controllers,$($ThisDomain.DistinguishedName)"
    $DCRefObj = $AllDomainControllersPS | Select-Object -ExpandProperty ComputerObjectDN
    $DCDiffObj = $AllDomainControllersAD | Select-Object -ExpandProperty DistinguishedName
    $Differences = Compare-Object -ReferenceObject $DCRefObj -DifferenceObject $DCDiffObj
    $SYSVOLReplicationMode = switch ((Get-ADObject "CN=DFSR-GlobalSettings,CN=System,$($ThisDomain.DistinguishedName)" -Properties 'msDFSR-Flags').'msDFSR-Flags') {
        0 {'FRS - 0'}
        16 {'FRS - 1'}
        32 {'DFSR - 2'}
        48 {'DFSR - 3'}
        Default {'Unknown (FRS)'}
     }
    $ADInfoParams = @{
        ForestName = $ThisForest.Name
        DomainDNSRoot = $ThisDomain.DNSRoot
        DomainName = $ThisDomain.NetBIOSName
        ForestMode = $ThisForest.ForestMode
        DomainMode = $ThisDomain.DomainMode
        SchemaMaster = $ThisForest.SchemaMaster
        DomainNamingMaster = $ThisForest.DomainNamingMaster
        PDCEmulator = $ThisDomain.PDCEmulator
        RIDMaster = $ThisDomain.RIDMaster
        InfrastructureMaster = $ThisDomain.InfrastructureMaster
        Sites = (($ThisForest.Sites | Sort-Object) -join ', ')
        SYSVOLReplicationMode = $SYSVOLReplicationMode
        ADRecycleBinEnabled = [bool]((Get-ADOptionalFeature -filter {Name -eq "Recycle Bin Feature"}).EnabledScopes.Count)
    }
    if ($null -ne $Differences) {
        $ADInfoParams.Add('Notes',"MISMATCHED DC LIST: PS: $($AllDomainControllersPS | Out-String) - AD: $($AllDomainControllersAD | Out-String)")
        Write-Warning "MISMATCHED DC LIST: PS: $($AllDomainControllersPS | Out-String) - AD: $($AllDomainControllersAD | Out-String)"
        Write-Log -Log $LogFilePath -Type WARNING -Text "MISMATCHED DC LIST: PS: $($AllDomainControllersPS | Out-String) - AD: $($AllDomainControllersAD | Out-String)"
    } else {
        Write-Verbose "Domain controllers: $($AllDomainControllersPS -join ', ')"
        Write-Log -Log $LogFilePath -Type INFO -Text "Domain controllers: $($AllDomainControllersPS -join ', ')"
    }
    $ADInfo = New-Object -TypeName PSObject -Property $ADInfoParams
    $AllDomainInfo = $AllDomainInfo + $ADInfo

    foreach ($Property in $ADInfo.psobject.properties.Name) {
        Write-Verbose "$($ThisDomain.NetBIOSName) $($Property): $($ADInfo.$Property)"
        Write-Log -Log $LogFilePath -Type INFO -Text "$($ThisDomain.NetBIOSName) $($Property): $($ADInfo.$Property)"
    }

    if ($null -eq (Get-Item -Path "$PSScriptRoot\Data\$($ThisDomain.NetBIOSName)\LastRun" -ErrorAction SilentlyContinue)) { mkdir "$PSScriptRoot\Data\$($ThisDomain.NetBIOSName)\LastRun" | Out-Null }
    if ($null -eq (Get-Item -Path "$PSScriptRoot\Data\$($ThisDomain.NetBIOSName)\ThisRun" -ErrorAction SilentlyContinue)) { mkdir "$PSScriptRoot\Data\$($ThisDomain.NetBIOSName)\ThisRun" | Out-Null }
    $str = @()
    $GPOChanges = Get-GPOChanges -LastRunFolder "$PSScriptRoot\Data\$($ThisDomain.NetBIOSName)\LastRun" -ThisRunFolder "$PSScriptRoot\Data\$($ThisDomain.NetBIOSName)\ThisRun"
    if ($null -ne $GPOChanges) { 
        $GPOChanges | ForEach-Object -Process { $str = $str + ($_.GPOName + " (" + $_.ChangeType + ")") }
        $GPOChanges = $str -join ', '
    }

    ##### AD Object info #####
    $DomainObjectInfoParams = @{}
    # OU no delete
    [array]$AllVulnerableOUs = Get-ADObject -Properties ProtectedFromAccidentalDeletion -Filter {(ObjectClass -eq 'organizationalUnit')} -Server $ThisDomain.PDCEmulator | Where-Object -FilterScript {$_.ProtectedFromAccidentalDeletion -eq $false} | Select-Object -ExpandProperty DistinguishedName
    
    # user no expire
    [array]$AllUsersNoExpiryPW = Get-ADUser -Filter {PasswordNeverExpires -eq $true} -Server $ThisDomain.PDCEmulator | Where-Object -FilterScript { ($_ -notmatch 'SM_[0-9a-f]') -and ($_ -notmatch 'HealthMailbox[0-9a-f]') } | Select-Object -ExpandProperty SamAccountName

    # reversible encryption
    [array]$AllUsersReversiblePW = Get-ADUser -Filter {AllowReversiblePasswordEncryption -eq $true} -Server $ThisDomain.PDCEmulator | Where-Object -FilterScript { ($_ -notmatch 'SM_[0-9a-f]') -and ($_ -notmatch 'HealthMailbox[0-9a-f]') } | Select-Object -ExpandProperty SamAccountName

    $DomainObjectInfoParams = @{
        DomainName = $ThisDomain.NetBIOSName
        OUVulnerableToAccidentalDeletion = if ($AllVulnerableOUs.count -gt 0) { ($AllVulnerableOUs -join ', ') } else { 'None - ALL OK' }
        UsersWithNoPasswordExpiry = if ($AllUsersNoExpiryPW.count -gt 0) { ($AllUsersNoExpiryPW -join ', ') } else { 'None - ALL OK' }
        UsersWithReversiblePWEncryption = if ($AllUsersReversiblePW.count -gt 0) { ($AllUsersReversiblePW -join ', ') } else { 'None - ALL OK' }
        GPOChanges = if ($null -eq $GPOChanges) { "None" } else { $GPOChanges }
    }
    $DomainObjectInfo = New-Object -TypeName PSObject -Property $DomainObjectInfoParams
    $AllDomainObjectInfo = $AllDomainObjectInfo + $DomainObjectInfo

    foreach ($Property in $DomainObjectInfo.psobject.properties.Name) {
        Write-Verbose "$($ThisDomain.NetBIOSName) $($Property): $($DomainObjectInfo.$Property)"
        Write-Log -Log $LogFilePath -Type INFO -Text "$($ThisDomain.NetBIOSName) $($Property): $($DomainObjectInfo.$Property)"
    }
} # foreach domain

# DC INFO
$AllDCInfo = @()
$FailedDCInfo = @()
$AllDCBacklogs = @()
$DCDiagResults = @()
$inc = 0

foreach ($DC in $AllDomainControllersPS) {
    $inc++
    Write-Verbose "Starting checks on: $($DC.Name)"
    Write-Log -Log $LogFilePath -Type INFO -Text "Starting checks on: $($DC.Name)"
    Write-Verbose "DC: $($DC.Name) --- $inc / $($AllDomainControllersPS.count)"
    Write-Log -Log $LogFilePath -Type INFO -Text "DC: $($DC.Name) --- $inc / $($AllDomainControllersPS.count)"

    # Find if PC is ON and responding to WinRM
    $ServerResponding = Test-Connection -Count 1 -ComputerName $DC.Name -Quiet
    try {
        Test-WSMan -ComputerName $DC.Name -ErrorAction Stop | Out-Null
        $ServerWSManrunning = $true
    }
    catch { $ServerWSManrunning = $false }

    if (($ServerResponding -eq $true) -and ($ServerWSManrunning -eq $true)) {
        # Server responding fine
        try {
            # Invoke it all, don't rely on the inbuilt remoting of Get-WmiObject or other cmdlets
            Write-Verbose "Creating PSSession to: $($DC.Name)"
            Write-Log -Log $LogFilePath -Type INFO -Text "Creating PSSession to: $($DC.Name)"
            $DCPSSession = New-PSSession -ComputerName $DC.name -ErrorAction Stop

            Write-Verbose "Gathering DC info from: $($DC.Name)"
            Write-Log -Log $LogFilePath -Type INFO -Text "Gathering DC info from: $($DC.Name)"
            $OutputObjectParams = Invoke-Command -Session $DCPSSession -HideComputerName -ScriptBlock {
                $OSInfo = Get-WmiObject -Class 'win32_operatingsystem'
                $PCInfo = Get-WmiObject -Class 'win32_computersystem'
                $DiskInfo = Get-WmiObject -Class 'win32_logicaldisk' -Filter {DriveType=3}
                $ADDSDBPath = (Get-Item 'HKLM:SYSTEM\CurrentControlSet\Services\NTDS\Parameters' | Get-ItemProperty).'DSA Working Directory'
                $ADDSLogPath = (Get-Item 'HKLM:SYSTEM\CurrentControlSet\Services\NTDS\Parameters' | Get-ItemProperty).'Database log files path'
                $ADDSSYSVOLPath = (Get-Item 'HKLM:SYSTEM\CurrentControlSet\Services\Netlogon\Parameters' | Get-ItemProperty).SYSVOL
                $IsServerCore = if ((Get-Item 'HKLM:\Software\Microsoft\Windows NT\CurrentVersion' | Get-ItemProperty).InstallationType -eq 'Server Core') { $true } else { $false }
                $OutputObjectParams = @{
                    ComputerName = $env:COMPUTERNAME
                    OS = $OSInfo.Caption
                    LastBoot = Get-Date -Date ($OSInfo.ConvertToDateTime($OSInfo.LastBootUpTime)) -Format 'MM/dd/yyyy HH:mm:ss'
                    IsVirtual = if (($PCInfo.model -like "*virtual*") -or ($PCInfo.Manufacturer -eq 'QEMU') -or ($PCInfo.Model -like "*VMware*")) { $true } else { $false }
                    IsGC = $args[0].IsGlobalCatalog
                    NTDSService = (Get-Service -Name 'NTDS' | Select-Object -ExpandProperty Status).ToString()
                    NetlogonService = (Get-Service -Name 'Netlogon' | Select-Object -ExpandProperty Status).ToString()
                    DNSService = (Get-Service -Name 'DNS' | Select-Object -ExpandProperty Status).ToString()
                    IsServerCore = $IsServerCore
                }
                foreach ($Disk in $DiskInfo) {
                    $Freespace = $Disk.FreeSpace / 1GB
                    $TotalSize = $Disk.Size / 1GB
                    $PercentFree = (($Freespace / $TotalSize) * 100)
                    # Only care about ADDS volumes
                    if ($Disk.DeviceId -eq ($ADDSDBPath -split '\\')[0]) {
                        $OutputObjectParams.Add("ADDS volume % free",([math]::round($PercentFree)))
                    }
                    if ($Disk.DeviceId -eq ($ADDSLogPath -split '\\')[0]) {
                        $OutputObjectParams.Add("ADDS log volume % free",([math]::round($PercentFree)))
                    }
                    if ($Disk.DeviceId -eq ($ADDSSYSVOLPath -split '\\')[0]) {
                        $OutputObjectParams.Add("SYSVOL volume % free",([math]::round($PercentFree)))
                    }
                }
                $OutputObjectParams
            } -ErrorAction Stop -ArgumentList $DC

            Write-Verbose "Gathering DFSR backlog information from $($DC.name)"
            Write-Log -Log $LogFilePath -Type INFO -Text "Gathering DFSR backlog information from $($DC.name)"
            $DCBacklog = Invoke-Command -Session $DCPSSession -ScriptBlock ${function:Get-DfsrBacklog} -ArgumentList $DC.Name
            $DCBacklog = $DCBacklog | Where-Object -FilterScript { $_.ReplicationGroupName -eq 'Domain System Volume' } | Select-Object -Property ComputerName,ReplicationGroupname,SendingMember,ReceivingMember,BacklogFileCount
            $AllDCBacklogs = $AllDCBacklogs + $DCBacklog

            $OutputObjectParams.Add('NetlogonAccessible',(Test-Path -Path "\\$($DC.HostName)\NETLOGON\"))
            # TODO: FIX BELOW  -  This wont work properly for a multi-domain environment...?
            $OutputObjectParams.Add('SYSVOLAccessible',(Test-Path -Path "\\$($DC.HostName)\SYSVOL\$((Get-ADDomain).DNSRoot)"))

            # dcdiag
            Write-Verbose "Gathering DCDIAG backlog information from $($DC.name)"
            Write-Log -Log $LogFilePath -Type INFO -Text "Gathering DCDIAG backlog information from $($DC.name)"
            $DCDiag = Invoke-Command -Session $DCPSSession -ScriptBlock {
                # DCDiag parsing
                $DCDIAGResult = New-Object System.Object
                $DCDIAGStr = dcdiag.exe
                $DCDIAGResult | Add-Member -name ComputerName -Value $env:COMPUTERNAME -Type NoteProperty -Force
                $PassedStrings = @()
                $FailedStrings = @()
                Foreach ($Entry in $DCDIAGStr) {
                    Switch -Regex ($Entry) {
                        "Starting" {
                            $Testname = ($Entry -replace ".*Starting test: ").Trim()
                        }
                        "passed|failed" {
                            $TestStatus = if ($Entry -match "Passed") { "Passed" } else { "Failed" }
                        } # case pass or pail
                    } # switch

                    if (($TestName -ne $null) -and ($TestStatus -ne $null)) {
                        if ($TestStatus -eq 'Passed') { $PassedStrings = $PassedStrings + $($TestName.Trim()) } else { $FailedStrings = $FailedStrings + $($TestName.Trim()) }
                    } # if not null
                } # foreach line in DCDIAG output
                if ($PassedStrings.Count -gt 0) {
                    $PassedStrings = $PassedStrings | Select-Object -Unique
                    $DCDIAGResult | Add-Member -Type NoteProperty -Name 'PassedTests' -Value ($PassedStrings -join ', ') -Force
                }
                if ($FailedStrings.Count -gt 0) {
                    $PassedStrings = $FailedStrings | Select-Object -Unique
                    $DCDIAGResult | Add-Member -Type NoteProperty -Name 'FailedTests' -Value ($FailedStrings -join ', ') -Force
                }
                $DCDIAGResult
            } # scriptblock
            $DCdiag = $DCDiag | Select-Object -Property ComputerName,PassedTests,FailedTests
            $DCDiagOutputObject
            $DCDiagResults = $DCDiagResults + $DCDiag
            

            $DCResponse = New-Object -TypeName PSObject -Property $OutputObjectParams
            # Reorder in selected order
            $DCResponse = $DCResponse | Select-Object -Property ComputerName,NTDSService,NETLOGONService,DNSService,NetlogonAccessible,SYSVOLAccessible,"ADDS volume % free","ADDS log volume % free","SYSVOL volume % free",IsVirtual,IsGC,IsServerCore,OS,LastBoot
            $AllDCInfo = $AllDCInfo + $DCResponse

            foreach ($Property in $DCResponse.psobject.properties.Name) {
                Write-Verbose "$($DC.Name) $($Property): $($DCResponse.$Property)"
                Write-Log -Log $LogFilePath -Type INFO -Text "$($DC.Name) $($Property): $($DCResponse.$Property)"
            }

            Write-Verbose "Removing PSSession to: $($DC.Name)"
            Write-Log -Log $LogFilePath -Type INFO -Text "Removing PSSession to: $($DC.Name)"
            Remove-PSSession -Session $DCPSSession
        } # try
        catch {
            Write-Warning "$($DC.Name) failed"
            Write-Log -Log $LogFilePath -Type WARNING -Text "$($DC.Name) failed"
            $FailObject = New-Object -TypeName PSObject -Property @{
                ComputerName = $DC.HostName
                DC = $DC
                ServerResponding = $ServerResponding
                ServerWSManrunning = $ServerWSManrunning
            }
            $FailedDCInfo = $FailedDCInfo + $FailObject
        } # catch
    } else {
        Write-Warning "$($DC.Name) failed"
        Write-Log -Log $LogFilePath -Type WARNING -Text "$($DC.Name) failed"
        $FailObject = New-Object -TypeName PSObject -Property @{
            ComputerName = $DC.HostName
            DC = $DC
            ServerResponding = $ServerResponding
            ServerWSManrunning = $ServerWSManrunning
        }
        $FailedDCInfo = $FailedDCInfo + $FailObject
    } # else server not responding fine
} # foreach DC

# END AD INFORMATION
#########################################################

#########################################################
# EXCHANGE

$ExchangeServerList = @()
foreach ($Domain in $AllDomainInfo) {
    Write-Verbose "Getting exchange servers in: $($Domain.DomainDNSRoot)"
    Write-Log -Log $LogFilePath -Type INFO -Text "Getting exchange servers in: $($Domain.DomainDNSRoot)"
    $ExchangeServerList += (Get-ADObject -Filter {objectCategory -eq "msExchExchangeServer"} -SearchBase "cn=Configuration,$((Get-ADDomain -Identity $Domain.DomainDNSRoot).DistinguishedName)" | Select-Object -ExpandProperty Name)
    
    Write-Verbose "Exchange servers in $($Domain.DomainDNSRoot): $($ExchangeServerList -join ', ')"
    Write-Log -Log $LogFilePath -Type INFO -Text "Exchange servers in $($Domain.DomainDNSRoot): $($ExchangeServerList -join ', ')"
}

<#
# SERVER CHECKS
# dns
# ping
# uptime
# version
# IsEdge server
# ISHub transport server
# IsClient access
# ISMailbox server
# Test service health
# Exch v15 service health?
# Get queues / lengths
# get PF DBs - mounted?
# Get MB DBs - mounted?
# MAPI connectivity
# mail flow
# 
# DAG CHECKS
# DB servers
# DB copies
# copy queue
# replay queue
# replay lag
# truncation lag times
# 
# 
#>

# END EXCHANGE
#########################################################

#########################################################
# BEGIN MAIN INFO GATHERING LOOP

# Get all Windows servers with all properties
$ServerList = @()
foreach ($Domain in $AllDomainInfo) {
    Write-Verbose "Searching for windows servers in domain: $($Domain.DomainDNSRoot)"
    Write-Log -Log $LogFilePath -Type INFO -Text "Searching for windows servers in domain: $($Domain.DomainDNSRoot)"
    $ServerList += (Get-ADComputer -Filter { (OperatingSystem -Like "Windows *Server*") } -Properties *)
}
Write-Verbose "All domains server list: $($ServerList -join ', ')"
Write-Log -Log $LogFilePath -Type INFO -Text "All domains server list: $($ServerList -join ', ')"


# incremental counters & variable init
$inc = 0
$AllServerInfo = @()
$FailedServers = @()

foreach ($Server in $ServerList) {
    $inc++
    Write-Verbose "Server: $($Server.Name) --- $inc / $($ServerList.count)"
    Write-Log -Log $LogFilePath -Type INFO -Text "Server: $($Server.Name) --- $inc / $($ServerList.count)"

    if ($IgnoredServers -notcontains $Server.Name) {
        # Server is not filtered
        Write-Verbose "Starting checks on: $($Server.Name)"
        Write-Log -Log $LogFilePath -Type INFO -Text "Starting checks on: $($Server.Name)"

        # Find if PC is ON and responding to WinRM
        $ServerResponding = Test-Connection -Count 2 -ComputerName $Server.Name -Quiet
        # Assume WMF / PowerShell 5.1 is installed and working and if not then set flag to false
        try {
            Test-WSMan -ComputerName $Server.Name -ErrorAction Stop | Out-Null
            $ServerWSManrunning = $true
        }
        catch { $ServerWSManrunning = $false }

        if (($ServerResponding -eq $true) -and ($ServerWSManrunning -eq $true)) {
            # Server responding fine
            try {
                # Run it all locally via an invoked session
                Write-Verbose "Creating PSSession to $($Server.Name)"
                Write-Log -Log $LogFilePath -Type INFO -Text "Creating PSSession to $($Server.Name)"
                $ServerSSession = New-PSSession -ComputerName $Server.name -ErrorAction Stop
                $OutputObjectParams = @{}
                $InstalledRoles = Get-WindowsFeature -ComputerName $Server.name | Where-Object -FilterScript {$_.installed -eq $true} | Select-Object -ExpandProperty Name
                Write-Verbose "$($Server.Name) installed roles: $($InstalledRoles -join ', ')"
                Write-Log -Log $LogFilePath -Type INFO -Text "$($Server.Name) installed roles: $($InstalledRoles -join ', ')"
                $OutputObjectParams = Invoke-Command -Session $ServerSSession -HideComputerName -ScriptBlock {

                    $AvailableModules = Get-Module -ListAvailable | Select-Object -ExpandProperty Name
                    $InstalledRoles = Get-WindowsFeature | Where-Object -FilterScript {$_.installed -eq $true} | Select-Object -ExpandProperty Name

                    # Get some WMI info about the machine
                    $OSInfo = Get-WmiObject -Class 'win32_operatingsystem'
                    $PCInfo = Get-WmiObject -Class 'win32_computersystem'
                    $CPUInfo = Get-WmiObject -Class 'win32_processor'
                    $DiskInfo = Get-WmiObject -Class 'win32_logicaldisk' -Filter {DriveType=3}

                    # General info
                    [hashtable]$OutputObjectParams = @{}

                    $InfoObject = New-Object -TypeName PSObject -Property @{
                        GUID = ([GUID]::NewGuid().Guid)
                        ComputerName = $env:COMPUTERNAME
                        OperatingSystem = $OSInfo.Caption
                        IsVirtual = if (($PCInfo.model -like "*virtual*") -or ($PCInfo.Manufacturer -eq 'QEMU') -or ($PCInfo.Model -like "*VMware*")) { $true } else { $false }
                        IsServerCore = if ((Get-Item 'HKLM:\Software\Microsoft\Windows NT\CurrentVersion' | Get-ItemProperty).InstallationType -eq 'Server Core') { $true } else { $false }
                        SMB1Enabled = if ($InstalledRoles -contains 'FS-SMB1') { $true } else { $false }
                        InstallDate = Get-Date -Date ($OSInfo.ConvertToDateTime($OSInfo.InstallDate)) -Format 'MM/dd/yyyy HH:mm:ss'
                        LastBootUpTime = Get-Date -Date ($OSInfo.ConvertToDateTime($OSInfo.LastBootUpTime)) -Format 'MM/dd/yyyy HH:mm:ss'
                        CPUs = ($CPUInfo | Select-Object -ExpandProperty NumberOfLogicalProcessors | Measure-Object -Sum).Sum
                        MemoryGB = [math]::Round(($PCInfo.TotalPhysicalMemory / 1GB))
                    }
                    $OutputObjectParams.Add('GeneralInformation',$InfoObject)

                    # Disk info
                    $Disks = @()
                    foreach ($Disk in $DiskInfo) {
                        $Freespace = $Disk.FreeSpace / 1GB
                        $TotalSize = $Disk.Size / 1GB
                        $PercentFree = (($Freespace / $TotalSize) * 100)
                        $DiskObj = New-Object -TypeName PSObject -Property @{
                            GUID = ([GUID]::NewGuid().Guid)
                            ComputerName = $env:COMPUTERNAME
                            Volume = $Disk.DeviceId
                            TotalSize = [math]::Round($TotalSize)
                            FreeSpace = [math]::Round($Freespace)
                            PercentFree = [math]::Round($PercentFree)
                        }
                        $Disks = $Disks + $DiskObj
                    }
                    $OutputObjectParams.Add('Disks',$Disks)

                    # local admins
                    # TODO: Filter domain admins / Administrator account
                    $LocalAdmins = net localgroup "Administrators" | Where-Object -FilterScript {$_ -AND $_ -notmatch "command completed successfully"} | Select-Object -Skip 4
                    $AdminObj = New-Object -TypeName PSObject -Property @{
                        GUID = ([GUID]::NewGuid().Guid)
                        ComputerName = $env:COMPUTERNAME
                        Group = 'Administrators'
                        Members = $LocalAdmins
                    }
                    $OutputObjectParams.Add('LocalAdministrators',$AdminObj)

                    # Printers shared from this machine
                    #  TODO: Add port checks + management page check?
<<<<<<< HEAD
                    if (($InstalledRoles -contains 'Print-Server') -and ($AvailableModules -contains 'PrintManagement')) {
                        $SharedPrinters = Get-Printer -ComputerName $env:COMPUTERNAME | Where-Object -FilterScript { ($_.Shared -eq $true) }
                        if ($null -ne $SharedPrinters) {
                            $PrinterList = @()
                            foreach ($Printer in $SharedPrinters) {
                                $PrinterObjectParams = @{
                                    GUID = ([GUID]::NewGuid().Guid)
                                    ComputerName = $env:COMPUTERNAME
                                    PrinterName = $Printer.Name
                                    PrinterDriver = $Printer.DriverName
                                    PublishedToAD = $Printer.Published
                                }
                                try { $PrinterAddress = (Get-PrinterPort -Name $Printer.PortName -ErrorAction Stop).PrinterHostAddress }
                                catch { $PrinterAddress = $Printer.PortName }
    
                                if ($null -ne $PrinterAddress) {
                                    $IsPingable = Test-Connection $PrinterAddress -Count 1 -Quiet
                                } else {
                                    $IsPingable = $false
                                }
                                $PrinterObjectParams.Add('PrinterAddress',$PrinterAddress)
                                $PrinterObjectParams.Add('IsPingable',$IsPingable)
    
                                $PrinterObject = New-Object -TypeName PSObject -Property $PrinterObjectParams
                                [array]$PrinterList = $PrinterList + $PrinterObject
=======
                    if ($InstalledRoles -contains 'Print-Server') {
                        Import-Module PrintManagement -Force -ErrorAction SilentlyContinue
                        if ($null -ne (Get-Command -Name Get-Printer)) {
                            $SharedPrinters = Get-Printer -ComputerName $env:COMPUTERNAME | Where-Object -FilterScript { ($_.Shared -eq $true) }
                            if ($null -ne $SharedPrinters) {
                                $PrinterList = @()
                                foreach ($Printer in $SharedPrinters) {
                                    $PrinterObjectParams = @{
                                        GUID = ([GUID]::NewGuid().Guid)
                                        ComputerName = $env:COMPUTERNAME
                                        PrinterName = $Printer.Name
                                        PrinterDriver = $Printer.DriverName
                                        PublishedToAD = $Printer.Published
                                    }
                                    try { $PrinterAddress = (Get-PrinterPort -Name $Printer.PortName -ErrorAction Stop | Select-Object -ExpandProperty 'PrinterHostAddress') }
                                    catch { $PrinterAddress = $Printer.PortName }
        
                                    $IsPingable = Test-Connection $PrinterAddress -Count 1 -Quiet
                                    $PrinterObjectParams.Add('PrinterAddress',$PrinterAddress)
                                    $PrinterObjectParams.Add('IsPingable',$IsPingable)
        
                                    $PrinterObject = New-Object -TypeName PSObject -Property $PrinterObjectParams
                                    [array]$PrinterList = $PrinterList + $PrinterObject
                                }
                                $OutputObjectParams.Add('SharedPrinters',$PrinterList)
>>>>>>> e7aed7c2
                            }
                        } # if printer PS module installed
                    } # if print management installed

                    # scheduled task with domain / local credentials (non-system)
                    # or system account task created by domain user
                    $IgnoredTaskRunAsUsers = @('INTERACTIVE','SYSTEM','NT AUTHORITY\SYSTEM','LOCAL SERVICE','NETWORK SERVICE','Users','Administrators','Everyone','Authenticated Users')
                    $DomainNames = $args[1] | Select-Object -ExpandProperty DomainName
                    $NonStandardScheduledTasks = schtasks.exe /query /s $env:COMPUTERNAME /V /FO CSV | ConvertFrom-Csv | Where-Object -FilterScript { ($_.TaskName -notmatch 'ShadowCopyVolume') -and ($_.TaskName -notmatch 'G2MUploadTask') -and ($_.TaskName -notmatch 'Optimize Start Menu Cache Files') -and ($_.TaskName -ne "TaskName") -and ( ($IgnoredTaskRunAsUsers -notcontains $_.'Run As User') -or ($DomainNames -contains ($_.Author -split '\\')[0])  ) }
                    if ($null -ne $NonStandardScheduledTasks) {
                        $NonStandardScheduledTasks | Add-Member -MemberType 'NoteProperty' -Name 'GUID' -Value ([GUID]::NewGuid().Guid)
                        $OutputObjectParams.Add('NonStandardScheduledTasks',$NonStandardScheduledTasks)
                    }

                    # services with domain / local credentials (non-system)
                    $IgnoredServiceRunAsUsers = @('LocalSystem', 'NT AUTHORITY\LocalService', 'NT AUTHORITY\NetworkService','NT AUTHORITY\NETWORK SERVICE','NT AUTHORITY\SYSTEM')
                    $IgnoredServiceNames = @('gupdate','sppsvc','RemoteRegistry','ShellHWDetection','WbioSrvc')
<<<<<<< HEAD
                    $NonStandardServices = Get-WmiObject -Class 'win32_service' | Where-Object -FilterScript { ($IgnoredServiceRunAsUsers -notcontains $_.StartName) -or ( ($IgnoredServiceNames -notcontains $_.Name ) -and ($_.StartMode -eq 'Auto') -and ($_.State -ne 'Running') ) }
=======
                    $NonStandardServices = Get-WmiObject -Class 'win32_service' | Where-Object -FilterScript { ($IgnoredServiceRunAsUsers -notcontains $_.StartName) -or ( ($IgnoredServiceNames -notcontains $_.Name) -and ($_.StartMode -eq 'Auto') -and ($_.State -ne 'Running') ) }
>>>>>>> e7aed7c2
                    if ($null -ne $NonStandardServices) {
                        $NonStandardServices | Add-Member -MemberType 'NoteProperty' -Name 'GUID' -Value ([GUID]::NewGuid().Guid)
                        $OutputObjectParams.Add('NonStandardServices',$NonStandardServices)
                    }

                    # Expired certificates / less than 30 days
                    $ExpiredSoonCertificates = Get-ChildItem -Path 'cert:\LocalMachine\My\' -Recurse | Where-Object -FilterScript { (($_.NotBefore -gt (Get-Date)) -or ($_.NotAfter -lt (Get-Date).AddDays(30))) -and ($null -ne $_.Thumbprint) }
                    if ($null -ne $ExpiredSoonCertificates) {
                        $ExpiredSoonCertificates | Add-Member -MemberType 'NoteProperty' -Name 'ComputerName' -Value $env:COMPUTERNAME
                        $ExpiredSoonCertificates | Add-Member -MemberType 'NoteProperty' -Name 'GUID' -Value ([GUID]::NewGuid().Guid)
                        $OutputObjectParams.Add('ExpiredSoonCertificates',$ExpiredSoonCertificates)
                    }

                    # DHCP information - Obviously assusmes both role and management tools (PS Modules) are installed on the same machine
                    if (($InstalledRoles -contains 'DHCP') -and ($AvailableModules -contains 'DhcpServer')) {
                        
                    }

                    # WSUS information - Obviously assusmes both role and management tools (PS Modules) are installed on the same machine
                    if (($InstalledRoles -contains 'UpdateServices') -and (($AvailableModules -contains 'UpdateServices'))) {

                    }

                    # WDS information - Obviously assusmes both role and management tools (PS Modules) are installed on the same machine
                    if (($InstalledRoles -contains 'WDS') -and ($AvailableModules -contains 'WDS')) {

                    }

                    # Hyper-V information - Obviously assusmes both role and management tools (PS Modules) are installed on the same machine
                    if (($InstalledRoles -contains 'Hyper-V') -and ($AvailableModules -contains 'Hyper-V')) {

                    }
                    
                    # Send the resulting hashtable out
                    $OutputObjectParams
                } -ArgumentList $Server,$AllDomainInfo -ErrorAction Stop

                # Get non SYSVOL DFSR backlogs
                if ($InstalledRoles -contains 'FS-DFS-Replication') {
                    $DFSRBacklogs = Invoke-Command -Session $ServerSSession -HideComputerName -ErrorAction Stop -ScriptBlock ${function:Get-DfsrBacklog}  -ArgumentList $Server.Name
                    $DFSRBacklogs = $DFSRBacklogs | Where-Object -FilterScript { $_.ReplicationGroupName -ne 'Domain System Volume' }
                    if ($null -ne $DFSRBacklogs) {
                        $DFSRBacklogs | Add-Member -MemberType 'NoteProperty' -Name 'GUID' -Value ([GUID]::NewGuid().Guid)
                        $OutputObjectParams.Add('DFSRBacklogs',$DFSRBacklogs)
                    }
                }

                # Get Windows Update info
                $UpdateInfo = Invoke-Command -Session $ServerSSession -HideComputerName -ErrorAction Stop -ScriptBlock ${function:Get-RecentUpdateInfo}
                if ($null -ne $UpdateInfo) {
                    $UpdateInfo | Add-Member -MemberType 'NoteProperty' -Name 'GUID' -Value ([GUID]::NewGuid().Guid)
                    $OutputObjectParams.Add('UpdateInfo',$UpdateInfo)
                }

                # pending reboot
                $RebootInfo = Invoke-Command -Session $ServerSSession -HideComputerName -ErrorAction Stop -ScriptBlock ${function:Get-PendingReboot}
                if ($null -ne $RebootInfo) {
                    $RebootInfo | Add-Member -MemberType 'NoteProperty' -Name 'GUID' -Value ([GUID]::NewGuid().Guid)
                    $OutputObjectParams.Add('PendingReboot',$RebootInfo)
                }

                # create object from params
                $ServerObject = New-Object -TypeName PSObject -Property $OutputObjectParams
                $AllServerInfo = $AllServerInfo + $ServerObject

                
                foreach ($Property in $ServerObject.psobject.properties.Name) {
                    Write-Verbose "$($Server.Name) $($Property): $($ServerObject.$Property)"
                    Write-Log -Log $LogFilePath -Type INFO -Text "$($Server.Name) $($Property): $($ServerObject.$Property)"
                }

                Write-Verbose "Removing PSSession to $($Server.Name)"
                Write-Log -Log $LogFilePath -Type INFO -Text "Removing PSSession to $($Server.Name)"
                Remove-PSSession -Session $ServerSSession
            }
            catch {
                Write-Warning "Failed to gather information from server: $($server.Name)"
                Write-Log -Log $LogFilePath -Type WARNING -Text "Failed to gather information from server: $($server.Name)"
                $FailObject = New-Object -TypeName PSObject -Property @{
                    ComputerName = $Server.Name
                    Server = $Server
                    Error = $_
                    ServerResponding = $ServerResponding
                    ServerWSManrunning = $ServerWSManrunning
                    Ignored = $false
                }
                $FailedServers = $FailedServers + $FailObject
            }
        } else {
            Write-Warning "Failed to gather information from server: $($server.Name)"
            Write-Log -Log $LogFilePath -Type WARNING -Text "Failed to gather information from server: $($server.Name)"
            $FailObject = New-Object -TypeName PSObject -Property @{
                ComputerName = $Server.Name
                Server = $Server
                Error = $null
                ServerResponding = $ServerResponding
                ServerWSManrunning = $ServerWSManrunning
                Ignored = $false
            }
            $FailedServers = $FailedServers + $FailObject
        } # else server not responding fine
    } else {
        Write-Verbose "Ignored server: $($Server.Name)"
        Write-Log -Log $LogFilePath -Type INFO -Text "Ignored server: $($Server.Name)"
        $FailObject = New-Object -TypeName PSObject -Property @{
            ComputerName = $Server.Name
            Server = $Server
            Error = $null
            ServerResponding = $null
            ServerWSManrunning = $null
            Ignored = $true
        }
        $FailedServers = $FailedServers + $FailObject
    } # else ignored
} # main foreach


# END MAIN INFO GATHERING LOOP
##########################################################

#########################################################
# BEGIN VMWARE

$VMWareInfo = @()
if ($VCentersAndESXIHosts.count -gt 0) {
    Write-Verbose "Beginning info gathering from VMWare servers: $($VCentersAndESXIHosts -join ', ')"
    Write-Log -Log $LogFilePath -Type INFO -Text "Beginning info gathering from VMWare servers: $($VCentersAndESXIHosts -join ', ')"
    $PowerCLICfg = Get-PowerCLIConfiguration -Scope Session
    # Set friendly powercli config
    Set-PowerCLIConfiguration -ProxyPolicy UseSystemProxy -DefaultVIServerMode Multiple -InvalidCertificateAction Ignore -ParticipateInCeip $false -CEIPDataTransferProxyPolicy UseSystemProxy -DisplayDeprecationWarnings $true -WebOperationTimeoutSeconds 600 -Confirm:$false -Scope Session | Out-Null
    $ConnectedVMwareList = @()
    $FailedVMwareList = @()
    foreach ($Server in $VCentersAndESXIHosts) {
        $CanPing = Test-Connection -ComputerName $Server -Quiet -Count 2
        if ($CanPing -eq $true) {
            Write-Verbose "Ping successful to: $server"
            Write-Log -Log $LogFilePath -Type INFO -Text "Ping successful to: $server"
            try {
                # TODO: Add export + import of credentials for easy re-use (run as service account)
                # Below works for same user on same machine only (encrypts the password only) - Run as the user running the script not the principal
                # $Cred = Get-Credential Domain\User | Export-CliXml .\Credential.xml
                # $ImportedCred = Import-CliXml .\credential.xml
                $VIServer = Connect-VIServer -Server $Server -ErrorAction Stop # -Credential $ImportedCred
                $ConnectedVMwareList += $VIServer
                $VMList = Get-VM -Server $VIServer | ForEach-Object -Process { Add-Member -InputObject $_ -MemberType NoteProperty -Name VIServer -Value $server }
                $SnapshotList = $VMList | Get-Snapshot -Server $VIServer | ForEach-Object -Process { Add-Member -InputObject $_ -MemberType NoteProperty -Name VIServer -Value $server }
                $Datastores = Get-Datastore -Server $VIServer | ForEach-Object -Process { Add-Member -InputObject $_ -MemberType NoteProperty -Name VIServer -Value $server }
                $ESXEvents = Get-VIEvent -Server $VIServer | Sort-Object -Property CreatedTime -Descending | Select-Object -First 20 | ForEach-Object -Process { Add-Member -InputObject $_ -MemberType NoteProperty -Name VIServer -Value $server }
                $VMWareServer = New-Object -TypeName PSObject -Property @{
                    VMs = $VMList
                    VMSnapshots = $SnapshotList
                    Datastores = $Datastores
                    LastEvents = $ESXEvents
                }
                $VMWareInfo = $VMWareInfo + $VMWareServer
            } # try
            catch {
                Write-Error "Error with server: $server"
                Write-Log -Log $LogFilePath -Type ERROR -Text "Error with server: $server"
                $FailedVMwareList += New-Object -TypeName PSObject -Property @{
                    Server = $Server
                    Error = $_
                    CanPing = $true
                }
            }
        } else {
            Write-Error "Ping unsuccessful to: $server"
            Write-Log -Log $LogFilePath -Type ERROR -Text "Ping unsuccessful to: $server"
            $FailedVMwareList += New-Object -TypeName PSObject -Property @{
                Server = $Server
                Error = $null
                CanPing = $false
            }
        } # else can ping
    } # foreach vmware server
    
    # Set it back to how it was
    Set-PowerCLIConfiguration -ProxyPolicy ($PowerCLICfg.ProxyPolicy) -DefaultVIServerMode ($PowerCLICfg.DefaultVIServerMode) -InvalidCertificateAction ($PowerCLICfg.InvalidCertificateAction) -ParticipateInCeip ($PowerCLICfg.ParticipateInCeip) -CEIPDataTransferProxyPolicy ($PowerCLICfg.CEIPDataTransferProxyPolicy) -DisplayDeprecationWarnings ($PowerCLICfg.DisplayDeprecationWarnings) -WebOperationTimeoutSeconds ($PowerCLICfg.WebOperationTimeoutSeconds) -Confirm:$false -Scope Session | Out-Null
} # vmware servers specified

# END VMWARE
#########################################################

##########################################################
# BEGIN OUTPUT

if ($null -eq $CSSHeaders) {
    Write-Warning "CSSHeaders variable not found, using system default"
    Write-Log -Log $LogFilePath -Type WARNING -Text "CSSHeaders variable not found, using system default"
    $CSSHeaders = @"
<style type="text/css">
body {
	font-family: Verdana, Geneva, Arial, Helvetica, sans-serif;
  	margin: auto;
	max-width: 85%;
}

table {
	border-collapse: collapse;
	border: 1px black solid;
	font: 10pt Verdana, Geneva, Arial, Helvetica, sans-serif;
	color: black;
	margin-bottom: 10px;
	box-shadow: 10px 10px 5px #888;
}
 
table td {
	color: #000;
	font-size: 12px;
	padding-left: 0px;
	padding-right: 20px;
	text-align: left;
}
 
table th {
	color: #fff;
	background: #276dab;
	font-size: 12px;
	font-weight: bold;
	padding-left: 0px;
	padding-right: 20px;
	text-align: left;
}


h1 {
	text-align: center;
	clear: both; font-size: 130%;
	color:#354B5E;
	font-family: Verdana, Geneva, Arial, Helvetica, sans-serif;
}

h2 {
	clear: both; font-size: 115%;
	color:#354B5E;
	font-family: Verdana, Geneva, Arial, Helvetica, sans-serif;
}

h3 {
	clear: both;
	font-size: 100%;
	margin-left: 20px;
	margin-top: 30px;
	color:#475F77;
	font-family: Verdana, Geneva, Arial, Helvetica, sans-serif;
}

h4 {
	clear: both;
	font-size: 75%;
	margin-left: 20px;
	margin-top: 30px;
	color:#475F77;
	font-family: Verdana, Geneva, Arial, Helvetica, sans-serif;
}

p {
	margin-left: 20px;
	font-size: 12px;
}

.alert {
	color: red;
	font-weight: bold;
	}
 
table.list{ float: left; }
 
table.list td:nth-child(1) {
	font-weight: bold;
	border-right: 1px grey solid;
	text-align: right;
}
 
table.list td:nth-child(2) { padding-left: 7px; }
table tr:nth-child(even) td:nth-child(even) { background: #ececec; }
table tr:nth-child(odd) td:nth-child(odd) { background: #c8c8c8; }
table tr:nth-child(even) td:nth-child(odd) { background: #ececec; }
table tr:nth-child(odd) td:nth-child(even) { background: #c8c8c8; }
div.column { width: 320px; float: left; }
div.first{ padding-right: 20px; border-right: 3px grey solid; }
div.second{ margin-left: 30px; }
table{ margin-left: 20px; }

</style>
"@
}

$fragments = @()
$fragments = $fragments + "<H1>ECI Coverage Report - $(Get-Date)</H1>"

# AD Fragements
foreach ($domain in $AllDomainInfo) {
    $DomainString = '<div id="report"><table>
    <colgroup><col/><col/></colgroup>
    <tr><th>Attribute</th><th>Value</th></tr>'
    #$ColourCoded = ''
    
    foreach ($Property in ($domain.PSObject.Properties.name)) {
        $DomainString = $DomainString + ("<tr><td>$Property</td>" + "<td>" + ($domain.psobject.Properties | Where-Object -FilterScript {$_.name -eq $Property}).value + "</td></tr>")
    
    }
    $DomainString = $DomainString + "</table>"
    $ObjectInfo = ($AllDomainObjectInfo | Where-Object -FilterScript {$_.DomainName -eq $Domain.DomainName} | Select-Object DomainName,OUVulnerableToAccidentalDeletion,UsersWithNoPasswordExpiry,UsersWithReversiblePWEncryption,GPOChanges)
    $ObjectString = "<table>
    <colgroup><col/><col/></colgroup>
    <tr><th>Object</th><th>Value</th></tr>"
    foreach ($Property in ($ObjectInfo.PSObject.Properties.name)) {
        $ObjectString = $ObjectString + ("<tr><td>$Property</td>" + "<td>" + ($ObjectInfo.psobject.Properties | Where-Object -FilterScript {$_.name -eq $Property}).value + "</td></tr>")
    }
    $ObjectString = $ObjectString + "</table>"
    $fragments = $fragments + ("<H2>DomainInfo: $($domain.DomainName)</H2>" + $DomainString + "<br><H2>MonitoredADObjects: $($Domain.DomainName)</H2>" + $ObjectString + "<br>")
}

# DC Info fragments
$AllDCInfo = Select-Data -Data $AllDCInfo -Category 'Domain Controllers' -DefaultFilters $DefaultFilters
$fragments = $fragments + (Format-HTMLTable -Data $AllDCInfo -ConditionalFormatting $ConditionalFormatting -Category 'Domain Controllers')

# DC diag fragments
$DCDiagResults = Select-Data -Data $DCDiagResults -Category 'DCDiag Results' -DefaultFilters $DefaultFilters
$fragments = $fragments + (Format-HTMLTable -Data $DCDiagResults -ConditionalFormatting $ConditionalFormatting -Category 'DCDiag Results')

# DFSR fragments
$AllDCBacklogs = Select-Data -Data $AllDCBacklogs -Category 'SYSVOL Backlog' -DefaultFilters $DefaultFilters
$fragments = $fragments + ((Format-HTMLTable -Data $AllDCBacklogs -ConditionalFormatting $ConditionalFormatting -Category 'SYSVOL Backlog') + "<p>A file count of -1 means the DFSR management tools are not installed</p>")

# Failed DCs
if ($FailedDCInfo.Count -gt 0) {
    $fragments = $fragments + '<br>------------------------------------------------------------------------------------------------------------------------------------<br>'
    $FailedDCInfo = Select-Data -Data $FailedDCInfo -Category 'Unresponsive Domain Controllers' -DefaultFilters $DefaultFilters
    $fragments = $fragments + (Format-HTMLTable -Data $FailedDCInfo -ConditionalFormatting $ConditionalFormatting -Category 'Unresponsive Domain Controllers')
}

# Failed servers
if ($FailedServers.Count -gt 0) {
    $fragments = $fragments + '<br>------------------------------------------------------------------------------------------------------------------------------------<br>'
    $FailedServers = Select-Data -Data $FailedServers -Category 'Unresponsive servers' -DefaultFilters $DefaultFilters
    $fragments = $fragments + (Format-HTMLTable -Data $FailedServers -ConditionalFormatting $ConditionalFormatting -Category 'Unresponsive servers')
}

# VMWare Vcenter fragments
if ($VCentersAndESXIHosts.count -gt 0) {
    $fragments = $fragments + '<br>------------------------------------------------------------------------------------------------------------------------------------<br>'
    $fragments = $fragments + '<H1>VMWare Infrastructure</H1>'

    # unresponsive servers
    if ($FailedVMwareList.count -gt 0) {
        $FailedDCInfo = Select-Data -Data $FailedVMwareList -Category 'Unresponsive VMWare Servers' -DefaultFilters $DefaultFilters
        $fragments = $fragments + (Format-HTMLTable -Data $FailedVMwareList -ConditionalFormatting $ConditionalFormatting -Category 'Unresponsive VMWare Servers')
    }
    
    $UniqueProperties = @()
    foreach ($Item in $VMWareInfo) {
        $UniqueProperties = $UniqueProperties + ($Item.PSObject.Properties.name)
    }
    $UniqueProperties = $UniqueProperties | Select-Object -Unique | Sort-Object
    Write-Verbose "Unique server properties: $($UniqueProperties | Out-String)"
    Write-Log -Log $LogFilePath -Type INFO -Text "Unique server properties: $($UniqueProperties | Out-String)"
    foreach ($Property in $UniqueProperties) {
        $info = $VMWareInfo | Select-Object -ExpandProperty $Property -ErrorAction SilentlyContinue
        $FilteredInfo = Select-Data -Data $info -Category $Property -DefaultFilters $DefaultFilters
        if ($null -ne $FilteredInfo) {
            $fragments = $fragments + (Format-HTMLTable -Data $FilteredInfo -ConditionalFormatting $ConditionalFormatting -Category $Property)
        } # not null info
    } # foreach property
} # VMWare Servers specified

$fragments = $fragments + '<br>------------------------------------------------------------------------------------------------------------------------------------<br>'
$fragments = $fragments + '<H1>All Server Information</H1>'

# Server Info fragments

##################################
$UniqueProperties = @()
foreach ($ServerInfo in $AllServerInfo) {
    $UniqueProperties = $UniqueProperties + ($ServerInfo.PSObject.Properties.name)
}
$UniqueProperties = $UniqueProperties | Select-Object -Unique | Sort-Object
Write-Verbose "Unique server properties: $($UniqueProperties | Out-String)"
Write-Log -Log $LogFilePath -Type INFO -Text "Unique server properties: $($UniqueProperties | Out-String)"
foreach ($Property in $UniqueProperties) {
    $info = $AllServerInfo | Select-Object -ExpandProperty $Property -ErrorAction SilentlyContinue
    $FilteredInfo = Select-Data -Data $info -Category $Property -DefaultFilters $DefaultFilters
    if ($null -ne $FilteredInfo) {
        $fragments = $fragments + (Format-HTMLTable -Data $FilteredInfo -ConditionalFormatting $ConditionalFormatting -Category $Property)
    } # not null info
} # foreach property
##################################
$fragments = $fragments + "</div>"

# Build HTML file
$OutputHTMLFile = ConvertTo-Html -Body ($fragments -join '') -Head $CSSHeaders
if ($null -eq (Get-Item -Path "$PSScriptRoot\Reports" -ErrorAction SilentlyContinue)) { mkdir "$PSScriptRoot\Reports" | Out-Null }
$OutputHTMLFile | Out-File -FilePath "$PSScriptRoot\Reports\Report-$Today.html" -Encoding ascii -Force
Write-Verbose "HTML File output path: $PSScriptRoot\Reports\Report-$Today.html"
Write-Log -Log $LogFilePath -Type INFO -Text "HTML File output path: $PSScriptRoot\Reports\Report-$Today.html"

# Output to PDF?
# https://wkhtmltopdf.org/usage/wkhtmltopdf.txt
if ($ConvertToPDF) {
    Start-Process -FilePath "$PSScriptRoot\wkhtmltox\bin\wkhtmltopdf.exe" -ArgumentList "--orientation Landscape $PSScriptRoot\Reports\Report-$Today.html $PSScriptRoot\Reports\Report-$Today.pdf" -Wait
    $OutputFilepath = "$PSScriptRoot\Reports\Report-$Today.pdf"
} else {
    $OutputFilepath = "$PSScriptRoot\Reports\Report-$Today.html"
}

if ($IsVerbose) {
    Invoke-Item -Path $OutputFilepath
}


if ($SendEmail) {
    Write-Verbose "Sending email to: $($TargetEmail -join ', ')"
    Write-Log -Log $LogFilePath -Type INFO -Text "Sending email to: $($TargetEmail -join ', ')"
    Send-MailMessage -To $TargetEmail -From $FromEmail -Port $MailPort -SmtpServer $MailServer -Attachments $OutputFilepath -BodyAsHtml -Body (Get-Content -Path "$PSScriptRoot\Reports\Report-$Today.html" -Raw) -Subject $MailSubject -ErrorAction Continue
}

# END OUTPUT
##########################################################

Write-Verbose "END OF SCRIPT - $(Get-Date)"
Write-Log -Log $LogFilePath -Type INFO -Text "END OF SCRIPT - $(Get-Date)"<|MERGE_RESOLUTION|>--- conflicted
+++ resolved
@@ -523,10 +523,7 @@
 #>
     
     [CmdletBinding(PositionalBinding = $true)]
-<<<<<<< HEAD
-=======
-    [OutputType([Object])]
->>>>>>> e7aed7c2
+
     param
     (
         [Parameter(Mandatory = $true,
@@ -1625,7 +1622,7 @@
 
                     # Printers shared from this machine
                     #  TODO: Add port checks + management page check?
-<<<<<<< HEAD
+
                     if (($InstalledRoles -contains 'Print-Server') -and ($AvailableModules -contains 'PrintManagement')) {
                         $SharedPrinters = Get-Printer -ComputerName $env:COMPUTERNAME | Where-Object -FilterScript { ($_.Shared -eq $true) }
                         if ($null -ne $SharedPrinters) {
@@ -1651,33 +1648,6 @@
     
                                 $PrinterObject = New-Object -TypeName PSObject -Property $PrinterObjectParams
                                 [array]$PrinterList = $PrinterList + $PrinterObject
-=======
-                    if ($InstalledRoles -contains 'Print-Server') {
-                        Import-Module PrintManagement -Force -ErrorAction SilentlyContinue
-                        if ($null -ne (Get-Command -Name Get-Printer)) {
-                            $SharedPrinters = Get-Printer -ComputerName $env:COMPUTERNAME | Where-Object -FilterScript { ($_.Shared -eq $true) }
-                            if ($null -ne $SharedPrinters) {
-                                $PrinterList = @()
-                                foreach ($Printer in $SharedPrinters) {
-                                    $PrinterObjectParams = @{
-                                        GUID = ([GUID]::NewGuid().Guid)
-                                        ComputerName = $env:COMPUTERNAME
-                                        PrinterName = $Printer.Name
-                                        PrinterDriver = $Printer.DriverName
-                                        PublishedToAD = $Printer.Published
-                                    }
-                                    try { $PrinterAddress = (Get-PrinterPort -Name $Printer.PortName -ErrorAction Stop | Select-Object -ExpandProperty 'PrinterHostAddress') }
-                                    catch { $PrinterAddress = $Printer.PortName }
-        
-                                    $IsPingable = Test-Connection $PrinterAddress -Count 1 -Quiet
-                                    $PrinterObjectParams.Add('PrinterAddress',$PrinterAddress)
-                                    $PrinterObjectParams.Add('IsPingable',$IsPingable)
-        
-                                    $PrinterObject = New-Object -TypeName PSObject -Property $PrinterObjectParams
-                                    [array]$PrinterList = $PrinterList + $PrinterObject
-                                }
-                                $OutputObjectParams.Add('SharedPrinters',$PrinterList)
->>>>>>> e7aed7c2
                             }
                         } # if printer PS module installed
                     } # if print management installed
@@ -1695,11 +1665,9 @@
                     # services with domain / local credentials (non-system)
                     $IgnoredServiceRunAsUsers = @('LocalSystem', 'NT AUTHORITY\LocalService', 'NT AUTHORITY\NetworkService','NT AUTHORITY\NETWORK SERVICE','NT AUTHORITY\SYSTEM')
                     $IgnoredServiceNames = @('gupdate','sppsvc','RemoteRegistry','ShellHWDetection','WbioSrvc')
-<<<<<<< HEAD
+                    
                     $NonStandardServices = Get-WmiObject -Class 'win32_service' | Where-Object -FilterScript { ($IgnoredServiceRunAsUsers -notcontains $_.StartName) -or ( ($IgnoredServiceNames -notcontains $_.Name ) -and ($_.StartMode -eq 'Auto') -and ($_.State -ne 'Running') ) }
-=======
-                    $NonStandardServices = Get-WmiObject -Class 'win32_service' | Where-Object -FilterScript { ($IgnoredServiceRunAsUsers -notcontains $_.StartName) -or ( ($IgnoredServiceNames -notcontains $_.Name) -and ($_.StartMode -eq 'Auto') -and ($_.State -ne 'Running') ) }
->>>>>>> e7aed7c2
+
                     if ($null -ne $NonStandardServices) {
                         $NonStandardServices | Add-Member -MemberType 'NoteProperty' -Name 'GUID' -Value ([GUID]::NewGuid().Guid)
                         $OutputObjectParams.Add('NonStandardServices',$NonStandardServices)
